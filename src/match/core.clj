(ns match.core
  (:refer-clojure :exclude [compile])
  (:require [clojure.set :as set])
  (:import [java.io Writer]))

;; ============================================
;; Debugging tools

(def ^{:dynamic true} *syntax-check* true)
(def ^{:dynamic true} *line*)
(def ^{:dynamic true} *locals*)
(def ^{:dynamic true} *warned*)
(def ^{:dynamic true} *trace* (atom false))

(defn set-trace! []
  (reset! *trace* true))
(defn no-trace! []
  (reset! *trace* nil))

#_(prefer-method print-method clojure.lang.IType clojure.lang.ISeq)

(defn warn [msg]
  (if (not @*warned*)
    (do
      (binding [*out* *err*] 
        (println "WARNING:"
                 (str *ns* ", line " *line* ":") 
                 msg))
      (reset! *warned* true))))

(defn trace-matrix [& p]
  (when @*trace*
    (apply println "TRACE: MATRIX:" p)
    (flush)))
(defn trace-dag [& p]
  (when @*trace*
    (apply println "TRACE: DAG:" p)
    (flush)))

;; ==================================
;; Protocols

(defprotocol IMatchLookup
  (val-at* [this k not-found]))

;; =============================================================================
;; Map Pattern Interop

(extend-type clojure.lang.ILookup
  IMatchLookup
  (val-at* [this k not-found]
    (.valAt this k not-found)))

(defn val-at
  ([m k] (val-at* m k nil))
  ([m k not-found] (val-at* m k not-found)))

;; =============================================================================
;; Vector Pattern Interop

;; NOTE: we might need coercing / wrapper types when we get to
;; open dispatch - David

(definterface IMatchVector
  (^int vcount [])
  (vnth [^int i])
  (vsubvec [^int start ^int end])
  (unwrap []))

(deftype MatchVector [v]
  IMatchVector
  (vcount [this] (count this))
  (vnth [this i] (nth v i))
  (vsubvec [this start end] (subvec this start end))
  (unwrap [_] v))

(defprotocol IMatchVectorType
  (mvector? [this])
  (mvector-coerce* [this]))

(extend-type clojure.lang.IPersistentVector
  IMatchVectorType
  (mvector? [_] true)
  (mvector-coerce* [this] (MatchVector. this)))

(defn ^IMatchVector mvector-coerce [x]
  (mvector-coerce* x))

(extend-type Object
  IMatchVectorType
  (mvector? [_] false))

(defmulti check-size? identity)
(defmulti coerce? identity)
(defmulti coerce-element? identity)
(defmulti coerce-element (fn [t & r] t))
(defmulti test-inline (fn [t & r] t))
(defmulti test-with-size-inline (fn [t & r] t))
(defmulti count-inline (fn [t & r] t))
(defmulti nth-inline (fn [t & r] t))
(defmulti nth-offset-inline (fn [t & r] t))
(defmulti subvec-inline (fn ([t & r] t)))

(defmethod check-size? :default
  [_] true)
(defmethod coerce? :default
  [_] false)
(defmethod coerce-element? :default
  [_] false)
(defmethod test-inline ::vector
  [_ ocr] `(vector? ~ocr))
(defmethod test-with-size-inline ::vector
  [_ ocr size] `(and (vector? ~ocr) (= (count ~ocr) ~size)))
(defmethod count-inline ::vector
  [_ ocr] `(count ~ocr))
(defmethod nth-inline ::vector
  [_ ocr i] `(nth ~ocr ~i))
(defmethod nth-offset-inline ::vector
  [_ ocr i offset] `(nth ~ocr (unchecked-add ~i ~offset)))
(defmethod subvec-inline ::vector
  ([_ ocr start] `(subvec ~ocr ~start))
  ([_ ocr start end] `(subvec ~ocr ~start ~end)))

;; =============================================================================
;; Extensions and Protocols

;; TODO: consider converting to multimethods to avoid this nonsense - David

(defprotocol INodeCompile
  (n-to-clj [this]))

(defprotocol IPatternCompile
  (to-source [this ocr]))

(defprotocol IVecMod
  (prepend [this x])
  (drop-nth [this n])
  (swap [this n]))

(extend-type clojure.lang.IPersistentVector
  IVecMod
  (prepend [this x]
    (into [x] this))
  (drop-nth [this n]
    (into (subvec this 0 n)
          (subvec this (clojure.core/inc n) (count this))))
  (swap [this n]
    (let [x (nth this n)]
      (prepend (drop-nth this n) x))))

;; =============================================================================
;; Patterns

(defmulti pattern-compare (fn [a b] [(type a) (type b)]))

;; -----------------------------------------------------------------------------
;; Wildcard Pattern

(deftype WildcardPattern [sym _meta]
  clojure.lang.IObj
  (meta [_] _meta)
  (withMeta [_ new-meta]
    (WildcardPattern. sym new-meta))
  Object
  (toString [_]
    (str sym)))

(defn ^WildcardPattern wildcard-pattern
  ([] (WildcardPattern. '_ nil))
  ([sym] 
   {:pre [(symbol? sym)]}
   (WildcardPattern. sym nil)))

(def wildcard-pattern? (partial instance? WildcardPattern))

(defn named-wildcard-pattern? [x]
  (when (instance? WildcardPattern x)
    (not= (.sym ^WildcardPattern x) '_)))

(defmethod print-method WildcardPattern [^WildcardPattern p ^Writer writer]
  (.write writer (str "<WildcardPattern: " (.sym p) ">")))

;; -----------------------------------------------------------------------------
;; Literal Pattern

(deftype LiteralPattern [l _meta]
  clojure.lang.IObj
  (meta [_] _meta)
  (withMeta [_ new-meta]
    (LiteralPattern. l new-meta))
  IPatternCompile
  (to-source [this ocr]
    (cond
     (= l ()) `(empty? ~ocr)
     (and (symbol? l) (not (-> l meta :local))) `(= ~ocr '~l)
     :else `(= ~ocr ~l)))
  Object
  (toString [_]
    (if (nil? l)
      "nil"
      (str l))))

(defn ^LiteralPattern literal-pattern [l] 
  (LiteralPattern. l nil))

(def literal-pattern? (partial instance? LiteralPattern))

(defmethod print-method LiteralPattern [^LiteralPattern p ^Writer writer]
  (.write writer (str "<LiteralPattern: " p ">")))

;; -----------------------------------------------------------------------------
;; Seq Pattern

(deftype SeqPattern [s _meta]
  clojure.lang.IObj
  (meta [_] _meta)
  (withMeta [_ new-meta]
    (SeqPattern. s new-meta))
  IPatternCompile
  (to-source [this ocr]
    `(or (seq? ~ocr) (sequential? ~ocr)))
  Object
  (toString [_]
    (str s)))

(defn ^SeqPattern seq-pattern [s]
  {:pre [(sequential? s)
         (not (empty? s))]}
  (SeqPattern. s nil))

(def seq-pattern? (partial instance? SeqPattern))

(defmethod print-method SeqPattern [^SeqPattern p ^Writer writer]
  (.write writer (str "<SeqPattern: " p ">")))

;; -----------------------------------------------------------------------------
;; Rest Pattern

(deftype RestPattern [p _meta]
  clojure.lang.IObj
  (meta [_] _meta)
  (withMeta [_ new-meta]
    (RestPattern. p new-meta))
  Object
  (toString [_]
    p))

(defn ^RestPattern rest-pattern [p]
  (RestPattern. p nil))

(def rest-pattern? (partial instance? RestPattern))

(defmethod print-method RestPattern [^RestPattern p ^Writer writer]
  (.write writer (str "<RestPattern: " (.p p) ">")))

;; -----------------------------------------------------------------------------
;; Map Pattern

(deftype MapPattern [m _meta]
  clojure.lang.IObj
  (meta [_] _meta)
  (withMeta [_ new-meta]
    (MapPattern. m new-meta))
  IPatternCompile
  (to-source [this ocr]
    `(or (instance? clojure.lang.ILookup ~ocr) (satisfies? IMatchLookup ~ocr)))
  Object
  (toString [_]
    (str m " :only " (or (:only _meta) []))))

(defn ^MapPattern map-pattern
  ([] (MapPattern. {} nil))
  ([m] {:pre [(map? m)]}
     (MapPattern. m nil)))

(def map-pattern? (partial instance? MapPattern))

(defmethod print-method MapPattern [^MapPattern p ^Writer writer]
  (.write writer (str "<MapPattern: " p ">")))

(deftype MapCrashPattern [only _meta]
  clojure.lang.IObj
  (meta [_] _meta)
  (withMeta [_ new-meta]
    (MapCrashPattern. only new-meta))
  IPatternCompile
  (to-source [this ocr]
    (let [map-sym (-> ocr meta :map-sym)]
      `(= (.keySet ~(with-meta map-sym {:tag java.util.Map})) #{~@only})))
  Object
  (toString [_]
    "CRASH"))

(defn ^MapCrashPattern map-crash-pattern [only]
  (MapCrashPattern. only nil))

(defmethod print-method MapCrashPattern [^MapCrashPattern p ^Writer writer]
  (.write writer (str "<MapCrashPattern>")))

;; -----------------------------------------------------------------------------

(defprotocol IVectorPattern
  (split [this n]))

(deftype VectorPattern [v t size offset rest? _meta]
  clojure.lang.IObj
  (meta [_] _meta)
  (withMeta [_ new-meta]
    (VectorPattern. v t size offset rest? new-meta))
  IPatternCompile
  (to-source [_ ocr]
    (if (and size (check-size? t))
      (test-with-size-inline t ocr size)
      (test-inline t ocr)))
  Object
  (toString [_]
    (str v ":" t))
  IVectorPattern
  (split [this n]
    (let [lv (subvec v 0 n)
          rv (subvec v n)
          pr (VectorPattern. lv t n offset false _meta)
          pl (if (rest-pattern? (first rv))
               (let [^RestPattern p (first rv)] (.p p))
               (let [rest? (some rest-pattern? rv)
                     rvc (count rv)
                     size (if rest? (dec rvc) rvc)]
                (VectorPattern. rv t size n rest? _meta)))]
      [pl pr])))

(defn ^VectorPattern vector-pattern
  ([] (vector-pattern [] ::vector nil nil))
  ([v]
     (vector-pattern v ::vector nil nil))
  ([v t]
     (vector-pattern v t nil nil nil))
  ([v t offset]
     (vector-pattern v t offset nil))
  ([v t offset rest?] {:pre [(vector? v)]}
     (let [c (count v)
           size (if rest? (dec c) c)]
      (VectorPattern. v t size offset rest? nil))))

(def vector-pattern? (partial instance? VectorPattern))

(defmethod print-method VectorPattern [^VectorPattern p ^Writer writer]
  (.write writer (str "<VectorPattern: " p ">")))

;; -----------------------------------------------------------------------------
;; Or Patterns

(deftype OrPattern [ps _meta]
  clojure.lang.IObj
  (meta [_] _meta)
  (withMeta [_ new-meta]
    (OrPattern. ps new-meta))
  Object
  (toString [this]
    (str ps)))

(defn ^OrPattern or-pattern [p]
  {:pre [(vector? p)]}
  (OrPattern. p nil))

(def or-pattern? (partial instance? OrPattern))

(defmethod print-method OrPattern [^OrPattern p ^Writer writer]
  (.write writer (str "<OrPattern: " (.ps p) ">")))

;; -----------------------------------------------------------------------------
;; Pseudo-patterns

(defmulti pseudo-pattern? type)

(defmethod pseudo-pattern? OrPattern
  [x] true)

(defmethod pseudo-pattern? :default
  [x] false)

;; -----------------------------------------------------------------------------
;; Guard Patterns

(deftype GuardPattern [p gs _meta]
  clojure.lang.IObj
  (meta [_] _meta)
  (withMeta [_ new-meta]
    (GuardPattern. p gs new-meta))
  IPatternCompile
  (to-source [this ocr]
    `(and ~@(map (fn [expr ocr]
                   (list expr ocr))
                 gs (repeat ocr))))
  Object
  (toString [this]
    (str p " :when " gs)))

(defn ^GuardPattern guard-pattern [p gs]
  {:pre [(set? gs)]}
  (GuardPattern. p gs nil))

(def guard-pattern? (partial instance? GuardPattern))

(defmethod print-method GuardPattern [^GuardPattern p ^Writer writer]
  (.write writer (str "<GuardPattern " (.p p) " :when " (.gs p) ">")))

;; -----------------------------------------------------------------------------
;; Crash Patterns

(defmulti crash-pattern? type)

(defmethod crash-pattern? MapCrashPattern
  [x] true)

(defmethod crash-pattern? :default
  [x] false)

;; -----------------------------------------------------------------------------
;; constructor?

(defn constructor? [p]
  (not (wildcard-pattern? p)))

;; =============================================================================
;; Pattern Comparison
;;   - used to determine the set of constructors presents in a column and the
;;     order which they should be considered

(defn pattern-equals [a b]
  (zero? (pattern-compare a b)))

(defmethod pattern-compare [Object WildcardPattern]
  [a b] 0)

(defmethod pattern-compare [LiteralPattern Object]
  [a b] -1)

(prefer-method pattern-compare [Object WildcardPattern] [LiteralPattern Object])

(defmethod pattern-compare [Object LiteralPattern]
  [a b] 1)

(defmethod pattern-compare [LiteralPattern LiteralPattern]
  [^LiteralPattern a ^LiteralPattern b]
  (let [la (.l a)
        lb (.l b)]
    (cond
     (= la lb) 0
     (symbol? la) 1
     (symbol? lb) -1
     :else (compare la lb))))

(defmethod pattern-compare [GuardPattern Object]
  [^GuardPattern a ^GuardPattern b] -1)

(defmethod pattern-compare [GuardPattern LiteralPattern]
  [^GuardPattern a ^GuardPattern b] 1)

(defmethod pattern-compare [GuardPattern GuardPattern]
  [^GuardPattern a ^GuardPattern b] (if (= (.gs a) (.gs b)) 0 1))

(defmethod pattern-compare [MapPattern MapPattern]
  [^GuardPattern a ^GuardPattern b] 0)

(defmethod pattern-compare [SeqPattern SeqPattern]
  [^GuardPattern a ^GuardPattern b] 0)

(defmethod pattern-compare [VectorPattern VectorPattern]
  [^VectorPattern a ^VectorPattern b] (if (and (= (.t a) (.t b))
                                            (let [sa (.size a) sb (.size b)]
                                              (or (= sa sb)
                                                  (and (>= sa sb) (.rest? b))))
                                            (= (.offset a) (.offset b)))
                                        0 1))

<<<<<<< HEAD
(defmethod pattern-compare :default
  [a b] 1)

;; =============================================================================
;; Pattern Equality
;;   - use to filter similar patterns in the matrix

;; TODO: the following is a bit redundant and confusing, we can probably
;; eliminate and simply test that pattern-compare returns 0

(defmethod pattern-equals [Object WildcardPattern]
  [a b] true)

(defmethod pattern-equals [LiteralPattern LiteralPattern]
  [^LiteralPattern a ^LiteralPattern b] (= (.l a) (.l b)))

(defmethod pattern-equals [SeqPattern SeqPattern]
  [a b] true)

(defmethod pattern-equals [RestPattern RestPattern]
  [a b] true)

(defmethod pattern-equals [MapPattern MapPattern]
  [a b] true)

(defmethod pattern-equals [VectorPattern VectorPattern]
  [^VectorPattern a ^VectorPattern b] (and (= (.t a) (.t b))
                                           (let [sa (.size a) sb (.size b)]
                                             (or (= sa sb)
                                                 (and (>= sa sb) (.rest? b))))
                                           (= (.offset a) (.offset b))))

(defmethod pattern-equals [MapCrashPattern MapCrashPattern]
  [a b] true)

(defmethod pattern-equals [OrPattern OrPattern]
  [^OrPattern a ^OrPattern b] (let [as (.ps a)
                                    bs (.ps b)]
                                (and (= (count as) (count bs)) ;; TODO: use sets - David
                                     (every? identity (map pattern-equals as bs)))))
=======
(defmethod pattern-compare [OrPattern OrPattern]
  [^OrPattern a ^OrPattern b] (let [as (.ps a)
                                    bs (.ps b)]
                                (if (and (= (count as) (count bs))
                                         (every? identity (map pattern-equals as bs)))
                                  0 -1)))
>>>>>>> 03181800

(defmethod pattern-compare :default
  [a b] (if (= (class a) (class b)) 0 -1))

;; =============================================================================
;; Pattern Rows

(defprotocol IPatternRow
  (action [this])
  (patterns [this])
  (update-pattern [this i p])
  (bindings [this])
  (all-wildcards? [this])
  (drop-nth-bind [this n bind-expr])) ;; TODO: needs better name - David

(declare leaf-bind-expr)

(deftype PatternRow [ps action bindings]
  IPatternRow
  (action [_] action)
  (patterns [_] ps)
  (update-pattern [_ i p]
    (PatternRow. (assoc ps i p) action bindings))
  (bindings [_] bindings)
  (all-wildcards? [this]
    (every? wildcard-pattern? ps))
  (drop-nth-bind [this n ocr]
    (let [p (ps n)
          bind-expr (leaf-bind-expr ocr)
          bindings (or bindings [])
          bindings (if-let [sym (-> p meta :as)]
                     (conj bindings [sym bind-expr])
                     bindings)
          bindings (if (named-wildcard-pattern? p)
                       (conj bindings [(.sym ^WildcardPattern p) bind-expr])
                       bindings)]
      (PatternRow. (drop-nth ps n) action
                   bindings)))
  IVecMod
  (drop-nth [_ n]
    (PatternRow. (drop-nth ps n) action bindings))
  (prepend [_ x]
    (PatternRow. (into [x] ps) action bindings))
  (swap [_ n]
    (PatternRow. (swap ps n) action bindings))
  clojure.lang.Indexed
  (nth [_ i]
    (nth ps i))
  (nth [_ i x]
    (nth ps i x))
  clojure.lang.ISeq
  (first [_] (first ps))
  (next [_]
    (if-let [nps (next ps)]
      (PatternRow. nps action bindings)
      (PatternRow. [] action bindings)))
  (more [_]
    (if (empty? ps)
      nil
      (let [nps (rest ps)]
        (PatternRow. nps action bindings))))
  (seq [this]
    this)
  (count [_]
    (count ps))
  clojure.lang.IFn
  (invoke [_ n]
    (nth ps n))
  clojure.lang.IPersistentCollection
  (cons [_ x]
    (PatternRow. (conj ps x) action bindings)))

(defn ^PatternRow pattern-row
  ([ps action] 
   {:pre [(vector? ps)]}
   (PatternRow. ps action nil))
  ([ps action bindings]
   {:pre [(vector? ps)]} ;; TODO: what can we expect bindings? (or (nil? bindings) (list? bindings))  ? - Ambrose
   (PatternRow. ps action bindings)))

;; =============================================================================
;; Compilation Nodes

;; -----------------------------------------------------------------------------
;; Leaf Node

(defrecord LeafNode [value bindings]
  INodeCompile
  (n-to-clj [this]
    (if (not (empty? bindings))
      (let [bindings (remove (fn [[sym _]] (= sym '_))
                             bindings)]
       `(let [~@(apply concat bindings)]
          ~value))
      value)))

(defn ^LeafNode leaf-node
  ([value] (LeafNode. value []))
  ([value bindings] (LeafNode. value bindings))) ;; TODO precondition on bindings? see above - Ambrose

(defmulti leaf-bind-expr (fn [ocr] (-> ocr meta :occurrence-type)))

(defmethod leaf-bind-expr :seq
  [ocr] (doall (concat (-> ocr meta :bind-expr) `(~ocr))))

(defmethod leaf-bind-expr :map
  [ocr] (let [m (meta ocr)]
            `(val-at ~(:map-sym m) ~(:key m))))

(defmethod leaf-bind-expr :default
  [ocr] ocr)

;; -----------------------------------------------------------------------------
;; Fail Node

(defrecord FailNode []
  INodeCompile
  (n-to-clj [this]
    (if @*trace*
      `(throw (Exception. (str "No match found. " 
                               "Followed " @*rt-branches* " branches."
                               " Breadcrumbs: " @*rt-breadcrumbs*)))
      `(throw (Exception. (str "No match found."))))))

(defn ^FailNode fail-node []
  (FailNode.))

;; -----------------------------------------------------------------------------
;; Bind Node

(defrecord BindNode [bindings node]
  INodeCompile
  (n-to-clj [this]
    `(let [~@bindings]
       ~(n-to-clj node))))

(defn ^BindNode bind-node [bindings node]
  (BindNode. bindings node))

;; -----------------------------------------------------------------------------
;; Switch Node

(def ^{:dynamic true} *rt-branches*)
(def ^{:dynamic true} *rt-breadcrumbs*)
(declare to-source)

(defn rt-branches [test]
  (if @*trace*
   `(if ~test
      (do (swap! *rt-branches* clojure.core/inc)
          (swap! *rt-breadcrumbs* #(conj % '~test))
          true)
      false)
   test))

(defn dag-clause-to-clj [occurrence pattern action]
<<<<<<< HEAD
  (vector (to-source pattern occurrence) 
=======
  (vector (rt-branches
            (if (extends? IPatternCompile (class pattern))
              (p-to-clj pattern occurrence) 
              (to-source pattern occurrence)))
>>>>>>> 03181800
          (n-to-clj action)))


(defrecord SwitchNode [occurrence cases default]
  INodeCompile
  (n-to-clj [this]
    (let [clauses (doall (mapcat (partial apply dag-clause-to-clj occurrence) cases))
          bind-expr (-> occurrence meta :bind-expr)
          cond-expr (doall (concat `(cond ~@clauses)
                                   `(:else ~(n-to-clj default))))]
      (if bind-expr
        (doall (concat bind-expr (list cond-expr)))
        cond-expr))))

(defn ^SwitchNode switch-node
  ([occurrence cases default]
   {:pre [(seq? cases)]}
   (SwitchNode. occurrence cases default)))

;; =============================================================================
;; Pattern Matrix

(defn seq-occurrence? [ocr]
  (= (-> ocr meta :occurrence-type) :seq))

(defn map-occurrence? [ocr]
  (= (-> ocr meta :occurrence-type) :map))

(defprotocol IPatternMatrix
  (width [this])
  (height [this])
  (dim [this])
  (specialize [this c])
  (compile [this])
  (pattern-at [this i j])
  (column [this i])
  (row [this j])
  (rows [this])
  (insert-row [this i row])
  (insert-rows [this i rows])
  (necessary-column [this])
  (useful-matrix [this])
  (select [this])
  (occurrences [this])
  (action-for-row [this j]))

(defprotocol ISpecializeMatrix
  (specialize-matrix [this matrix]))

(declare empty-matrix?)
(declare useful-p?)
(declare useful?)

(deftype PatternMatrix [rows ocrs _meta]
  clojure.lang.IObj
  (meta [_] _meta)
  (withMeta [_ new-meta]
    (PatternMatrix. rows ocrs new-meta))
  IPatternMatrix
  (width [_] (if (not (empty? rows))
               (count (rows 0))
               0))

  (height [_] (count rows))

  (dim [this] [(width this) (height this)])

  (specialize [this p]
    (specialize-matrix p this))

  (column [_ i] (vec (map #(nth % i) rows)))

  (compile [this]
    (letfn [(column-constructors [this i]
              (->> (column this i)
                   (filter (comp not wildcard-pattern?))
                   (apply sorted-set-by (fn [a b] (pattern-compare a b)))))
            (pseudo-patterns [this i]
              (->> (column this i)
                   (filter pseudo-pattern?)))
            (empty-row? [row]
              (let [ps (patterns row)] ;; TODO: cleanup
                (and (not (nil? ps))
                     (empty? ps))))
            (has-ocr-expr? [ocrs]
              (some (fn [ocr]
                      (-> ocr meta :ocr-expr))
                    ocrs))
            (coerce? [matrix]
              (-> matrix meta :coerce-bind))]
      (cond
       (empty? rows) (do (warn "Non-exhaustive pattern matrix, consider adding :else clause")
                         (trace-dag "No rows left, add fail-node")
                         (fail-node))
       (empty-row? (first rows)) (let [f (first rows)
                                       a (action f)
                                       b (bindings f)
                                       _ (trace-dag "Empty row, add leaf-node."
                                                    "Action:" a
                                                    "Bindings:" b)]
                                   (leaf-node a b))
       (all-wildcards? (first rows)) (let [^PatternRow f (first rows)
                                           ps (.ps f)
                                           wc-syms (map #(.sym ^WildcardPattern %) ps)
                                           wc-bindings (map vector wc-syms
                                                            (map leaf-bind-expr ocrs))
                                           a (action f)
                                           b (concat (bindings f)
                                                     wc-bindings)
                                           _ (trace-dag "First row all wildcards, add leaf-node.")]
                                       (leaf-node a b))
       :else (let [col (necessary-column this)
                   _ (trace-dag "Pick column" col "as necessary column.")]
               (if (= col 0)
                 (let [this (reduce specialize this (pseudo-patterns this col))
                       constrs (column-constructors this col)
                       _ (trace-dag "Column" col ":" constrs)
                       clauses (map (fn [c]
                                      (let [s (-> this 
                                                  (specialize c) 
                                                  compile)]
                                        [c s]))
                                    constrs)
                       default (let [m (specialize this (wildcard-pattern))]
                                 (if-not (empty-matrix? m)
                                   (do (trace-dag "Add specialized matrix on row of wildcards as default matrix for next node")
                                       (compile m))
                                   (do (warn (str "Non-exhaustive pattern matrix, " 
                                                  "consider adding :else clause"))
<<<<<<< HEAD
                                       (fail-node))))
                       node (switch-node (ocrs col) clauses default)]
                   (cond
                    (has-ocr-expr? ocrs) (bind-node (mapcat (fn [ocr]
                                                               (if-let [bind-expr (-> ocr meta :ocr-expr)]
                                                                 [ocr bind-expr]
                                                                 [ocr ocr]))
                                                             ocrs)
                                                     node)
                    (coerce? this) (bind-node (-> this meta :coerce-bind)
                                              node)
                    :else node))
                 (compile (swap this col)))))))
=======
                                       (trace-dag "Add fail-node as default matrix for next node (specialized matrix empty)")
                                       (fail-node))))]
                   (if (some (fn [ocr] (-> ocr meta :ocr-expr)) ocrs)
                     (let [b (mapcat (fn [ocr]
                                       (let [bind-expr (get (meta ocr) :ocr-expr ::not-found)]
                                         (if (not= bind-expr ::not-found)
                                           [ocr bind-expr]
                                           [ocr ocr])))
                                     ocrs)
                           o (ocrs col)
                           n (switch-node o clauses default)
                           _ (trace-dag "Add bind-node on occurance " o ", bindings" b)]
                       (bind-node b n))
                     (let [o (ocrs col)
                           _ (trace-dag "Add switch-node on occurance " o)]
                       (switch-node o clauses default))))
                 (do (trace-dag "Swap column " col)
                     (compile (swap this col))))))))
>>>>>>> 03181800

  (pattern-at [_ i j] ((rows j) i))

  (row [_ j] (nth rows j))

  (necessary-column [this]
    (letfn [(score-column [i col]
              (cond
               (some #{::crash} col) [i -1]
               :else [i (reduce (fn [score useful]
                                  (if useful
                                    (clojure.core/inc score)
                                    score))
                                0 col)]))]
      (first
       (->> (apply map vector (useful-matrix this))
            (map-indexed score-column)
            (reduce (fn [[col score :as curr]
                         [ocol oscore :as cand]]
                      (if (> oscore score) cand curr))
                    [0 -2]))))) ;; NOTE: -2 because -1 is for crash columns - David

  (useful-matrix [this]
    (vec (->> (for [j (range (height this))
                    i (range (width this))]
                (useful-p? this i j))
              (partition (width this))
              (map vec))))

  (select [this]
    (swap this (necessary-column this)))

  (rows [_] rows)

  (insert-row [_ i row]
    (PatternMatrix. (into (conj (subvec rows 0 i) row) (subvec rows i))
                    ocrs
                    _meta))

  (insert-rows [_ i rows]
    (PatternMatrix. (into (into (subvec rows 0 i) rows) (subvec rows i))
                    ocrs
                    _meta))

  (occurrences [_] ocrs)

  (action-for-row [_ j]
    (action (rows j)))

  IVecMod
  (drop-nth [_ i]
    (PatternMatrix. (vec (map #(drop-nth % i) rows)) ocrs _meta))

  (swap [_ idx]
    (PatternMatrix. (vec (map #(swap % idx) rows))
                    (swap ocrs idx)
                    _meta)))

(defn ^PatternMatrix pattern-matrix [rows ocrs]
  {:pre [(vector rows) 
         (vector ocrs)]}
  (PatternMatrix. rows ocrs nil))

(defn empty-matrix? [pm]
  (= (dim pm) [0 0]))

(defn useful-p? [pm i j]
  (let [p (pattern-at pm i j)]
   (cond
    (crash-pattern? p) ::crash
    (constructor? p) (every? #(not (wildcard-pattern? %))
                             (take j (column pm i)))
    (wildcard-pattern? p) (not (useful? (drop-nth pm i) j))
    :else false)))

(defn useful? [pm j]
  (some #(useful-p? pm % j)
        (range (count (row pm j)))))

;; =============================================================================
;; Default Matrix Specialization

(extend-type Object
  ISpecializeMatrix
  (specialize-matrix [this matrix]
    (let [rows (rows matrix)
          ocrs (occurrences matrix)
          focr (first ocrs)
          nrows (->> rows
                     (filter #(pattern-equals this (first %)))
                     (map #(drop-nth-bind % 0 focr))
                     vec)
          nocrs (drop-nth ocrs 0)
          _ (trace-dag "Perform default matrix specialization on ocr" focr
                       ", new num ocrs: " 
                       (count ocrs) "->" (count nocrs))]
      (pattern-matrix nrows nocrs))))

;; =============================================================================
;; Seq Pattern Matrix Specialization

;; NOTE: we can handle degenerate (& rest) pattern in the emit-pattern logic - David

(extend-type SeqPattern
  ISpecializeMatrix
  (specialize-matrix [this matrix]
    (let [rows (rows matrix)
          ocrs (occurrences matrix)
          focr (first ocrs)
          srows (filter #(pattern-equals this (first %)) rows)
          nrows (->> srows
                     (map (fn [row]
                            (let [p (first row)
                                  [h t] (if (seq-pattern? p)
                                          (let [^SeqPattern p p
                                                [h & t] (.s p)
                                                t (cond
                                                   (empty? t) (literal-pattern ())
                                                   (rest-pattern? (first t)) (.p ^RestPattern (first t))
                                                   :else (seq-pattern t))]
                                            [h t])
                                          [(wildcard-pattern) (wildcard-pattern)])]
                              (reduce prepend (drop-nth-bind row 0 focr)
                                      [t h]))))
                     vec)
          nocrs (let [seq-ocr focr
                      seq-sym (or (-> seq-ocr meta :seq-sym) seq-ocr)
                      sym-meta {:occurrence-type :seq
                                :seq-sym seq-ocr}
                      hsym (gensym (str (name seq-sym) "_head__"))
                      hsym (with-meta hsym
                             (assoc sym-meta :bind-expr `(let [~hsym (first ~seq-ocr)])))
                      tsym (gensym (str (name seq-sym) "_tail__"))
                      tsym (with-meta tsym
                             (assoc sym-meta :bind-expr `(let [~tsym (rest ~seq-ocr)])))]
                  (into [hsym tsym] (drop-nth ocrs 0)))
          _ (trace-dag "SeqPattern specialization on ocr " focr
                       ", new num ocrs" 
                       (count ocrs) "->" (count nocrs))]
      (pattern-matrix nrows nocrs))))

;; =============================================================================
;; Map Pattern Matrix Specialization

(extend-type MapPattern
  ISpecializeMatrix
  (specialize-matrix [this matrix]
    (let [rows (rows matrix)
          ocrs (occurrences matrix)
          focr (first ocrs)
          srows (filter #(pattern-equals this (first %)) rows)
          all-keys (->> srows
                        (remove (comp wildcard-pattern? first))
                        (map (fn [row]
                               (let [^MapPattern p (first row)]
                                 [(set (keys (.m p)))
                                  (set (-> p meta :only))])))
                        (reduce concat)
                        (reduce set/union #{})
                        sort) ;; NOTE: this assumes keys are of a homogenous type, can't sort #{1 :a} - David
          wcs (repeatedly wildcard-pattern)
          wc-map (zipmap all-keys wcs)
          nrows (->> srows
                     (map (fn [row]
                            (let [p (first row)
                                  ocr-map (if (map-pattern? p)
                                            (let [^MapPattern p p
                                                  m (.m p)
                                                  [crash-map wc-map] (if-let [only (-> p meta :only)]
                                                                       [(zipmap all-keys
                                                                                (repeat (map-crash-pattern only)))
                                                                        (zipmap only wcs)]
                                                                       [{} wc-map])]
                                              (merge crash-map wc-map m))
                                            wc-map)]
                              (reduce prepend (drop-nth-bind row 0 focr)
                                      (reverse (map second (sort ocr-map)))))))
                     vec)
          nocrs (let [map-ocr focr
                      ocr-sym (fn ocr-sym [k]
                                (let [ocr (gensym (str (name map-ocr) "_" (name k) "__"))]
                                  (with-meta ocr
                                    {:occurrence-type :map
                                     :key k
                                     :map-sym map-ocr
                                     :bind-expr `(let [~ocr (val-at ~map-ocr ~k)])})))]
                  (into (into [] (map ocr-sym all-keys))
                        (drop-nth ocrs 0)))
          _ (trace-dag "MapPattern specialization")]
      (pattern-matrix nrows nocrs))))


(extend-type MapCrashPattern
  ISpecializeMatrix
  (specialize-matrix [this matrix]
    (let [rows (rows matrix)
          ocrs (occurrences matrix)
          nrows (->> rows
                     (filter #(pattern-equals this (first %)))
                     (map #(drop-nth % 0))
                     vec)
          _ (trace-dag "MapCrashPattern specialization")]
      (if (empty? nrows)
        (pattern-matrix [] [])
        (let [row (first nrows)]
         (pattern-matrix [(pattern-row [] (action row) (bindings row))] []))))))

;; =============================================================================
;; Vector Pattern Specialization

(declare split)

(extend-type VectorPattern
  ISpecializeMatrix
  (specialize-matrix [this matrix]
    (let [rows (rows matrix)
          ocrs (occurrences matrix)
          focr (first ocrs)
          srows (filter #(pattern-equals this (first %)) rows)
          ^VectorPattern fp (ffirst srows)
          [rest? min-size] (->> srows
                                (reduce (fn [[rest? min-size] [p & ps]]
                                          (if (vector-pattern? p)
                                            [(or rest? (.rest? p))
                                             (min min-size (.size p))]
                                            [rest? min-size]))
                                        [false (.size ^VectorPattern fp)]))
          [nrows nocrs] (if rest?
                          [(->> srows
                                (map (fn [row]
                                       (let [p (first row)
                                             ps (cond
                                                 (vector-pattern? p) (split p min-size)
                                                 :else [(wildcard-pattern) (wildcard-pattern)])]
                                         (reduce prepend (drop-nth row 0) ps))))
                                vec)
                           (let [vec-ocr focr
                                 t (.t this)
                                 ocr-meta {:occurence-type t
                                           :vec-sym vec-ocr}
                                 vl-ocr (gensym (str (name vec-ocr) "_left__"))
                                 vl-ocr (with-meta vl-ocr
                                          (assoc ocr-meta :bind-expr (subvec-inline t vl-ocr 0 min-size )))
                                 vr-ocr (gensym (str (name vec-ocr) "_right__"))
                                 vr-ocr (with-meta vr-ocr
                                          (assoc ocr-meta :bind-expr (subvec-inline t vr-ocr min-size)))]
                             (into [vl-ocr vr-ocr] (drop-nth ocrs 0)))]
                          [(->> srows
                                (map (fn [row]
                                       (let [p (first row)
                                             ps (if (vector-pattern? p)
                                                  (reverse (.v ^VectorPattern p))
                                                  (repeatedly min-size wildcard-pattern))]
                                         (reduce prepend (drop-nth row 0) ps))))
                                vec)
                           (let [vec-ocr focr
                                 ocr-sym (fn [i]
                                           (let [ocr (gensym (str (name vec-ocr) "_" i "__"))
                                                 t (.t this)]
                                             (with-meta ocr
                                               {:occurrence-type t
                                                :vec-sym vec-ocr
                                                :index i
                                                :bind-expr `(let [~ocr ~(if-let [offset (.offset this)]
                                                                          (nth-offset-inline t focr i offset)
                                                                          (nth-inline t focr i))])})))]
                             (into (into [] (map ocr-sym (range min-size)))
                                   (drop-nth ocrs 0)))])
          matrix (pattern-matrix nrows nocrs)]
      (if (coerce? (.t this))
        (with-meta matrix
          {:coerce-bind [focr `(mvector-coerce ~focr)]})
        matrix))))

;; ==============================================================================
;; Or Pattern Specialization

(extend-type OrPattern
  ISpecializeMatrix
  (specialize-matrix [this matrix]
    (let [ps (.ps this)
          nrows (->> (rows matrix)
                     (map (fn [row]
                            (let [p (first row)]
                              (if (and (pattern-equals this p)
                                       (not (wildcard-pattern? p)))
                                (map (fn [p]
                                       (update-pattern row 0 p)) ps)
                                [row]))))
                     (apply concat)
                     vec)
          _ (trace-dag "OrPattern specialization")]
      (pattern-matrix nrows (occurrences matrix)))))

;; =============================================================================
;; Guard Pattern Specialization

(extend-type GuardPattern
  ISpecializeMatrix
  (specialize-matrix [this matrix]
    (let [nrows (->> (rows matrix)
                     (filter #(pattern-equals this (first %)))
                     (map (fn [row]
                            (let [p (first row)]
                              (if (guard-pattern? p)
                                (let [^GuardPattern p p]
                                  (update-pattern row 0 (.p p)))
                                row))))
                     vec)
          _ (trace-dag "GuardPattern specialization")]
      (pattern-matrix nrows (occurrences matrix)))))

;; =============================================================================
;; Interface

(defmulti to-source (fn [pattern ocr] (type pattern)))

(defmulti emit-pattern class)

<<<<<<< HEAD
(defn emit-patterns
  ([ps] (emit-patterns ps []))
  ([ps v]
     (if (nil? ps)
       v
       (let [p (first ps)]
         (cond
          (= p '&) (let [p (second ps)]
                     (recur (nnext ps) (conj v (rest-pattern (emit-pattern p)))))
          :else (recur (next ps) (conj v (emit-pattern (first ps)))))))))
=======
;; ============================================================================
;; emit-pattern Methods
>>>>>>> 03181800

(defmethod emit-pattern clojure.lang.IPersistentVector
  [pat]
  (if (empty? pat)
    (literal-pattern ())
    (seq-pattern (emit-patterns pat))))

(defmethod emit-pattern clojure.lang.IPersistentMap
  [pat]
  (map-pattern
    (->> pat
      (map (fn [[k v]]
             [k (emit-pattern v)]))
      (remove nil?)
      (into {}))))

(defmethod emit-pattern clojure.lang.Symbol
  [pat]
  (if (get *locals* pat)
    (literal-pattern (vary-meta pat assoc :local true))
    (wildcard-pattern pat)))

(defmethod emit-pattern :default
  [pat]
  (literal-pattern pat))

(declare emit-pattern-for-syntax)
(declare or-pattern)
(declare as-pattern)
(declare guard-pattern)
(declare vector-pattern)

(defmethod emit-pattern clojure.lang.ISeq
  [pat] (if (and (= (count pat) 2)
                 (= (first pat) 'quote)
                 (symbol? (second pat)))
          (literal-pattern (second pat))
          (emit-pattern-for-syntax pat)))

(defmulti emit-pattern-for-syntax (fn [syn] (second syn)))

(defmethod emit-pattern-for-syntax '|
  [pat] (or-pattern
         (->> pat
              (remove '#{|})
              (map emit-pattern)
              (into []))))

(defmethod emit-pattern-for-syntax :as
  [[p _ sym]] (with-meta (emit-pattern p) {:as sym}))

(defmethod emit-pattern-for-syntax :when
  [[p _ gs]] (let [gs (if (not (vector? gs)) [gs] gs)]
              (guard-pattern (emit-pattern p) (set gs))))

(defmethod emit-pattern-for-syntax ::vector
  [[p t offset-key offset]] (let [ps (emit-patterns p)]
                              (vector-pattern ps t offset (some rest-pattern? ps))))

(defmethod emit-pattern-for-syntax :only
  [[p _ only]] (with-meta (emit-pattern p) {:only only}))

(defmethod emit-pattern-for-syntax :default
  [[_ s :as l]]
  (throw (AssertionError.
          (str "Invalid list syntax " s " in " l ". "
               "Valid syntax: "
               (vec (remove #(= % :default)
                            (keys (.getMethodTable emit-pattern-for-syntax))))))))

(defn emit-clause [[pat action]]
  (let [p (into [] (map emit-pattern pat))]
    (pattern-row p action)))

;; This could be scattered around in other functions to be more efficient
;; Turn off *syntax-check* to disable
(defn- check-matrix-args [vars clauses]
  (cond
   (symbol? vars) (throw (AssertionError.
                          (str "Occurances must be in a vector."
                               " Try changing " vars " to [" vars "]")))
   (not (vector? vars)) (throw (AssertionError.
                                (str "Occurances must be in a vector. "
                                     vars " is not a vector"))))

  (letfn [(check-pattern [pat nvars rownum]
            (cond 
             (not (vector? pat)) (throw (AssertionError. 
                                         (str "Pattern row " rownum
                                              ": Pattern rows must be wrapped in []."
                                              " Try changing " pat " to [" pat "]." 
                                              (when (list? pat)
                                                (str " Note: pattern rows are not patterns."
                                                     " They cannot be wrapped in a :when guard, for example")))))
             (not= (count pat) nvars)
             (throw (AssertionError.
                     (str "Pattern row " rownum
                          ": Pattern row has differing number of patterns. "
                          pat " has " (count pat) " pattern/s, expecting "
                          nvars " for occurances " vars)))))]

    (let [nvars (count vars)
          cls (partition 2 clauses)]
      (doseq [[[pat _] rownum] (map vector (butlast cls) (rest (range)))]
        (cond
         (= :else pat) (throw (AssertionError.
                               (str "Pattern row " rownum
                                    ": :else form only allowed on final pattern row")))
         :else (check-pattern pat nvars rownum)))
      (when-let [[pat _] (last cls)]
        (when-not (= :else pat)
          (check-pattern pat nvars (count cls))))))

  (when (odd? (count clauses)) 
    (throw (AssertionError. (str "Uneven number of Pattern Rows. The last form `"
                                 (last clauses) "` seems out of place.")))))


(defn emit-matrix [vars clauses]
  (when *syntax-check* (check-matrix-args vars clauses))
  (let [cs (partition 2 clauses)
        cs (let [[p a] (last cs)]
             (if (= :else p)
               (do (trace-matrix "Convert :else clause to row of wildcards")
                   (conj (vec (butlast cs)) [(->> vars (map (fn [_] '_)) vec) a]))
               cs))
        clause-sources (into [] (map emit-clause cs))
        vars (vec (map (fn [var]
                         (if (not (symbol? var))
                           (let [nsym (gensym "ocr-")
                                 _ (trace-dag "Bind ocr" var "to" nsym)]
                             (with-meta nsym {:ocr-expr var}))
                           var))
                     vars))]
    (pattern-matrix clause-sources vars)))

(defn add-prefix [form]
  (if @*trace*
   `(binding [*rt-branches* (atom 0)
              *rt-breadcrumbs* (atom [])]
      ~form)
   form))

(defn executable-form [node]
  (-> (n-to-clj node)
      add-prefix))

(defn clj-form [vars clauses]
  (-> (emit-matrix vars clauses)
      compile
      executable-form))

;; ============================================================================
;; Match macros

(defmacro defmatch [name vars & clauses]
  `(defn ~name ~vars 
     ~(clj-form vars clauses)))

(defmacro match-1 [vars & clauses]
  "Pattern match a single value."
  (binding [*line* (-> &form meta :line)
            *locals* (dissoc &env '_)
            *warned* (atom false)]
    (let [[vars clauses] [[vars] (mapcat (fn [[row action]]
                                           (if (not= row :else)
                                             [[row] action]
                                             [row action]))
                                         (partition 2 clauses))]]
      `~(clj-form vars clauses))))

(defmacro match [vars & clauses]
  "Pattern match multiple values."
  (binding [*line* (-> &form meta :line)
            *locals* (dissoc &env '_)
            *warned* (atom false)]
<<<<<<< HEAD
    `~(-> (emit-matrix vars clauses)
        compile
        n-to-clj)))

(comment
  )
=======
    (let [src (clj-form vars clauses)]
      `~src)))
>>>>>>> 03181800
<|MERGE_RESOLUTION|>--- conflicted
+++ resolved
@@ -16,8 +16,6 @@
   (reset! *trace* true))
 (defn no-trace! []
   (reset! *trace* nil))
-
-#_(prefer-method print-method clojure.lang.IType clojure.lang.ISeq)
 
 (defn warn [msg]
   (if (not @*warned*)
@@ -130,7 +128,7 @@
   (n-to-clj [this]))
 
 (defprotocol IPatternCompile
-  (to-source [this ocr]))
+  (to-source* [this ocr]))
 
 (defprotocol IVecMod
   (prepend [this x])
@@ -189,7 +187,7 @@
   (withMeta [_ new-meta]
     (LiteralPattern. l new-meta))
   IPatternCompile
-  (to-source [this ocr]
+  (to-source* [this ocr]
     (cond
      (= l ()) `(empty? ~ocr)
      (and (symbol? l) (not (-> l meta :local))) `(= ~ocr '~l)
@@ -217,7 +215,7 @@
   (withMeta [_ new-meta]
     (SeqPattern. s new-meta))
   IPatternCompile
-  (to-source [this ocr]
+  (to-source* [this ocr]
     `(or (seq? ~ocr) (sequential? ~ocr)))
   Object
   (toString [_]
@@ -262,7 +260,7 @@
   (withMeta [_ new-meta]
     (MapPattern. m new-meta))
   IPatternCompile
-  (to-source [this ocr]
+  (to-source* [this ocr]
     `(or (instance? clojure.lang.ILookup ~ocr) (satisfies? IMatchLookup ~ocr)))
   Object
   (toString [_]
@@ -284,7 +282,7 @@
   (withMeta [_ new-meta]
     (MapCrashPattern. only new-meta))
   IPatternCompile
-  (to-source [this ocr]
+  (to-source* [this ocr]
     (let [map-sym (-> ocr meta :map-sym)]
       `(= (.keySet ~(with-meta map-sym {:tag java.util.Map})) #{~@only})))
   Object
@@ -308,7 +306,7 @@
   (withMeta [_ new-meta]
     (VectorPattern. v t size offset rest? new-meta))
   IPatternCompile
-  (to-source [_ ocr]
+  (to-source* [_ ocr]
     (if (and size (check-size? t))
       (test-with-size-inline t ocr size)
       (test-inline t ocr)))
@@ -387,7 +385,7 @@
   (withMeta [_ new-meta]
     (GuardPattern. p gs new-meta))
   IPatternCompile
-  (to-source [this ocr]
+  (to-source* [this ocr]
     `(and ~@(map (fn [expr ocr]
                    (list expr ocr))
                  gs (repeat ocr))))
@@ -450,78 +448,15 @@
      (symbol? lb) -1
      :else (compare la lb))))
 
-(defmethod pattern-compare [GuardPattern Object]
-  [^GuardPattern a ^GuardPattern b] -1)
-
-(defmethod pattern-compare [GuardPattern LiteralPattern]
-  [^GuardPattern a ^GuardPattern b] 1)
-
 (defmethod pattern-compare [GuardPattern GuardPattern]
-  [^GuardPattern a ^GuardPattern b] (if (= (.gs a) (.gs b)) 0 1))
-
-(defmethod pattern-compare [MapPattern MapPattern]
-  [^GuardPattern a ^GuardPattern b] 0)
-
-(defmethod pattern-compare [SeqPattern SeqPattern]
-  [^GuardPattern a ^GuardPattern b] 0)
-
-(defmethod pattern-compare [VectorPattern VectorPattern]
-  [^VectorPattern a ^VectorPattern b] (if (and (= (.t a) (.t b))
-                                            (let [sa (.size a) sb (.size b)]
-                                              (or (= sa sb)
-                                                  (and (>= sa sb) (.rest? b))))
-                                            (= (.offset a) (.offset b)))
-                                        0 1))
-
-<<<<<<< HEAD
-(defmethod pattern-compare :default
-  [a b] 1)
-
-;; =============================================================================
-;; Pattern Equality
-;;   - use to filter similar patterns in the matrix
-
-;; TODO: the following is a bit redundant and confusing, we can probably
-;; eliminate and simply test that pattern-compare returns 0
-
-(defmethod pattern-equals [Object WildcardPattern]
-  [a b] true)
-
-(defmethod pattern-equals [LiteralPattern LiteralPattern]
-  [^LiteralPattern a ^LiteralPattern b] (= (.l a) (.l b)))
-
-(defmethod pattern-equals [SeqPattern SeqPattern]
-  [a b] true)
-
-(defmethod pattern-equals [RestPattern RestPattern]
-  [a b] true)
-
-(defmethod pattern-equals [MapPattern MapPattern]
-  [a b] true)
-
-(defmethod pattern-equals [VectorPattern VectorPattern]
-  [^VectorPattern a ^VectorPattern b] (and (= (.t a) (.t b))
-                                           (let [sa (.size a) sb (.size b)]
-                                             (or (= sa sb)
-                                                 (and (>= sa sb) (.rest? b))))
-                                           (= (.offset a) (.offset b))))
-
-(defmethod pattern-equals [MapCrashPattern MapCrashPattern]
-  [a b] true)
-
-(defmethod pattern-equals [OrPattern OrPattern]
-  [^OrPattern a ^OrPattern b] (let [as (.ps a)
-                                    bs (.ps b)]
-                                (and (= (count as) (count bs)) ;; TODO: use sets - David
-                                     (every? identity (map pattern-equals as bs)))))
-=======
+  [^GuardPattern a ^GuardPattern b] (if (= (.gs a) (.gs b)) 0 -1))
+
 (defmethod pattern-compare [OrPattern OrPattern]
   [^OrPattern a ^OrPattern b] (let [as (.ps a)
                                     bs (.ps b)]
                                 (if (and (= (count as) (count bs))
                                          (every? identity (map pattern-equals as bs)))
                                   0 -1)))
->>>>>>> 03181800
 
 (defmethod pattern-compare :default
   [a b] (if (= (class a) (class b)) 0 -1))
@@ -678,14 +613,10 @@
    test))
 
 (defn dag-clause-to-clj [occurrence pattern action]
-<<<<<<< HEAD
-  (vector (to-source pattern occurrence) 
-=======
   (vector (rt-branches
             (if (extends? IPatternCompile (class pattern))
-              (p-to-clj pattern occurrence) 
+              (to-source* pattern occurrence) 
               (to-source pattern occurrence)))
->>>>>>> 03181800
           (n-to-clj action)))
 
 
@@ -815,21 +746,6 @@
                                        (compile m))
                                    (do (warn (str "Non-exhaustive pattern matrix, " 
                                                   "consider adding :else clause"))
-<<<<<<< HEAD
-                                       (fail-node))))
-                       node (switch-node (ocrs col) clauses default)]
-                   (cond
-                    (has-ocr-expr? ocrs) (bind-node (mapcat (fn [ocr]
-                                                               (if-let [bind-expr (-> ocr meta :ocr-expr)]
-                                                                 [ocr bind-expr]
-                                                                 [ocr ocr]))
-                                                             ocrs)
-                                                     node)
-                    (coerce? this) (bind-node (-> this meta :coerce-bind)
-                                              node)
-                    :else node))
-                 (compile (swap this col)))))))
-=======
                                        (trace-dag "Add fail-node as default matrix for next node (specialized matrix empty)")
                                        (fail-node))))]
                    (if (some (fn [ocr] (-> ocr meta :ocr-expr)) ocrs)
@@ -848,7 +764,6 @@
                        (switch-node o clauses default))))
                  (do (trace-dag "Swap column " col)
                      (compile (swap this col))))))))
->>>>>>> 03181800
 
   (pattern-at [_ i j] ((rows j) i))
 
@@ -1168,7 +1083,9 @@
 
 (defmulti emit-pattern class)
 
-<<<<<<< HEAD
+;; ============================================================================
+;; emit-pattern Methods
+
 (defn emit-patterns
   ([ps] (emit-patterns ps []))
   ([ps v]
@@ -1179,10 +1096,6 @@
           (= p '&) (let [p (second ps)]
                      (recur (nnext ps) (conj v (rest-pattern (emit-pattern p)))))
           :else (recur (next ps) (conj v (emit-pattern (first ps)))))))))
-=======
-;; ============================================================================
-;; emit-pattern Methods
->>>>>>> 03181800
 
 (defmethod emit-pattern clojure.lang.IPersistentVector
   [pat]
@@ -1359,14 +1272,5 @@
   (binding [*line* (-> &form meta :line)
             *locals* (dissoc &env '_)
             *warned* (atom false)]
-<<<<<<< HEAD
-    `~(-> (emit-matrix vars clauses)
-        compile
-        n-to-clj)))
-
-(comment
-  )
-=======
     (let [src (clj-form vars clauses)]
-      `~src)))
->>>>>>> 03181800
+      `~src)))