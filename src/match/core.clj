(ns match.core
  (:refer-clojure :exclude [compile])
  (:require [clojure.set :as set])
  (:import [java.io Writer]))

<<<<<<< HEAD
;; =============================================================================
;; Debugging tools
=======
;; # Introduction
;;
;; This namespace contains an implementation of closed pattern matching. It uses
;; an algorithm based on Luc Maranget's paper "Compiling Pattern Matching to Good Decision Trees".
;;
;; There are three main steps to this implementation:
;;
;; 1. Converting Clojure syntax to a Pattern Matrix
;;  
;;    The function `emit-matrix` does this work.
;;
;;    A Pattern Matrix is represented by PatternMatrix.
;;
;; 2. Compiling the Pattern Matrix to a Directed Acyclic Graph 
;;    
;;    The function `compile` does this work. This step
;;    is where Maranget's algorithm is implemented.
;;
;; 3. Converting the DAG to Clojure code.
;;    
;;    This is mostly a 1-1 conversion. See function `executable-form`.
;;
;; # Nomenclature
;;
;; (match [x y]
;;        [1 2] :a0 
;;        [3 4] :a1)
;;
;; * x and y are called _occurances_
;; * 1, 2, 3 and 4 are _patterns_
;; * [1 2] and [3 4] are _pattern rows_
;; * :a0 and :a1 are _actions_


;; ============================================
;; # Debugging tools
;;
;; These debugging aids are most useful in steps 2 and 3 of compilation.
;;
>>>>>>> 5370423d

(set! *warn-on-reflection* true)

(def ^{:dynamic true} *syntax-check* true)
(def ^{:dynamic true} *line*)
(def ^{:dynamic true} *locals*)
(def ^{:dynamic true} *warned*)
(def ^{:dynamic true} *trace* (atom false))
(def ^{:dynamic true} *count* (atom 0))

(defn set-trace! []
  (reset! *trace* true))
(defn no-trace! []
  (reset! *trace* nil))

(defn warn [msg]
  (if (not @*warned*)
    (do
      (binding [*out* *err*] 
        (println "WARNING:"
                 (str *ns* ", line " *line* ":") 
                 msg))
      (reset! *warned* true))))

(defn trace-matrix [& p]
  (when @*trace*
    (apply println "TRACE: MATRIX:" p)
    (flush)))

(defn trace-dag [& p]
  (when @*trace*
    (apply println "TRACE: DAG:" p)
    (flush)))

<<<<<<< HEAD
;; =============================================================================
;; Protocols
=======
;; ==================================
;; # Protocols
>>>>>>> 5370423d

(defprotocol IMatchLookup
  (val-at* [this k not-found]))

;; =============================================================================
;; Map Pattern Interop

(extend-type clojure.lang.ILookup
  IMatchLookup
  (val-at* [this k not-found]
    (.valAt this k not-found)))

(defn val-at
  ([m k] (val-at* m k nil))
  ([m k not-found] (val-at* m k not-found)))

;; =============================================================================
;; Vector Pattern Interop

;; NOTE: we might need coercing / wrapper types when we get to
;; open dispatch - David

(definterface IMatchVector
  (^int vcount [])
  (vnth [^int i])
  (vsubvec [^int start ^int end])
  (unwrap []))

(deftype MatchVector [v]
  IMatchVector
  (vcount [this] (count this))
  (vnth [this i] (nth v i))
  (vsubvec [this start end] (subvec this start end))
  (unwrap [_] v))

(defprotocol IMatchVectorType
  (mvector? [this])
  (mvector-coerce* [this]))

(extend-type clojure.lang.IPersistentVector
  IMatchVectorType
  (mvector? [_] true)
  (mvector-coerce* [this] (MatchVector. this)))

(defn ^IMatchVector mvector-coerce [x]
  (mvector-coerce* x))

(extend-type Object
  IMatchVectorType
  (mvector? [_] false))

(defmulti check-size? identity)
(defmulti coerce? identity)
(defmulti coerce-element (fn [t & r] t))
(defmulti tag (fn [t] t))
(defmulti test-inline (fn [t & r] t))
(defmulti test-with-size-inline (fn [t & r] t))
(defmulti count-inline (fn [t & r] t))
(defmulti nth-inline (fn [t & r] t))
(defmulti nth-offset-inline (fn [t & r] t))
(defmulti subvec-inline (fn ([t & r] t)))

(defmethod check-size? :default
  [_] true)
(defmethod coerce? :default
  [_] false)
(defmethod tag :default
  [t] (throw (Exception. (str "No tag specified for vector specialization " t))))

(defmethod tag ::vector
  [_] clojure.lang.IPersistentVector)
(defn with-tag [t ocr]
  (let [the-tag (tag t)
        the-tag (if (.isArray ^Class the-tag)
                  (.getName ^Class the-tag)
                  the-tag)]
    (with-meta ocr (assoc (ocr meta) :tag the-tag))))
(defmethod test-inline ::vector
  [t ocr] `(instance? ~(tag t) ~ocr))
(defmethod test-with-size-inline ::vector
  [t ocr size] `(and ~(test-inline t ocr) (= ~(count-inline t (with-tag t ocr)) ~size)))
(defmethod count-inline ::vector
  [_ ocr] `(count ~ocr))
(defmethod nth-inline ::vector
  [_ ocr i] `(nth ~ocr ~i))
(defmethod nth-offset-inline ::vector
  [t ocr i offset] (nth-inline t ocr `(unchecked-add ~i ~offset)))
(defmethod subvec-inline ::vector
  ([_ ocr start] `(subvec ~ocr ~start))
  ([_ ocr start end] `(subvec ~ocr ~start ~end)))

;; =============================================================================
;; Extensions and Protocols

(defprotocol ITypedPattern
  (cast-expr [this ocr]))

;; TODO: consider converting to multimethods to avoid this nonsense - David

(defprotocol INodeCompile
  (n-to-clj [this]))

(defprotocol IPatternCompile
  (to-source* [this ocr]))

(defprotocol IVecMod
  (prepend [this x])
  (drop-nth [this n])
  (swap [this n]))

(extend-type clojure.lang.IPersistentVector
  IVecMod
  (prepend [this x]
    (into [x] this))
  (drop-nth [this n]
    (into (subvec this 0 n)
          (subvec this (clojure.core/inc n) (count this))))
  (swap [this n]
    (let [x (nth this n)]
      (prepend (drop-nth this n) x))))

;; =============================================================================
;; # Patterns
;;

(defmulti pattern-compare (fn [a b] [(type a) (type b)]))

;; -----------------------------------------------------------------------------
;; ## Wildcard Pattern
;; 
;; A wildcard pattern accepts any value.
;;
;; In practice, the DAG compilation eliminates any wildcard patterns.

(deftype WildcardPattern [sym _meta]
  clojure.lang.IObj
  (meta [_] _meta)
  (withMeta [_ new-meta]
    (WildcardPattern. sym new-meta))
  Object
  (toString [_]
    (str sym)))

(defn ^WildcardPattern wildcard-pattern
  ([] (WildcardPattern. '_ nil))
  ([sym] 
   {:pre [(symbol? sym)]}
   (WildcardPattern. sym nil)))

(def wildcard-pattern? (partial instance? WildcardPattern))

;; Local bindings in pattern matching are emulated by using named wildcards.
;; See clojure.lang.Symbol dispatch for `emit-pattern` 

(defn named-wildcard-pattern? [x]
  (when (instance? WildcardPattern x)
    (not= (.sym ^WildcardPattern x) '_)))

(defmethod print-method WildcardPattern [^WildcardPattern p ^Writer writer]
  (.write writer (str "<WildcardPattern: " (.sym p) ">")))

;; -----------------------------------------------------------------------------
;; ## Literal Pattern
;;
;; A literal pattern is not further split into further patterns in the DAG
;; compilation phase.
;;
;; It "literally" matches a given occurance.

(deftype LiteralPattern [l _meta]
  clojure.lang.IObj
  (meta [_] _meta)
  (withMeta [_ new-meta]
    (LiteralPattern. l new-meta))
  IPatternCompile
  (to-source* [this ocr]
    (cond
     (= l ()) `(empty? ~ocr)
     (and (symbol? l) (not (-> l meta :local))) `(= ~ocr '~l)
     :else `(= ~ocr ~l)))
  Object
  (toString [_]
    (if (nil? l)
      "nil"
      (str l))))

(defn ^LiteralPattern literal-pattern [l] 
  (LiteralPattern. l nil))

(def literal-pattern? (partial instance? LiteralPattern))

(defmethod print-method LiteralPattern [^LiteralPattern p ^Writer writer]
  (.write writer (str "<LiteralPattern: " p ">")))

;; -----------------------------------------------------------------------------
;; ## Seq Pattern
;;
;; A Seq Pattern is intended for matching `seq`s. 
;;
;; They are split into multiple patterns, testing each element of the seq in order.
;;

(deftype SeqPattern [s _meta]
  clojure.lang.IObj
  (meta [_] _meta)
  (withMeta [_ new-meta]
    (SeqPattern. s new-meta))
  IPatternCompile
  (to-source* [this ocr]
    `(or (seq? ~ocr) (sequential? ~ocr)))
  Object
  (toString [_]
    (str s)))

(defn ^SeqPattern seq-pattern [s]
  {:pre [(sequential? s)
         (not (empty? s))]}
  (SeqPattern. s nil))

(def seq-pattern? (partial instance? SeqPattern))

(defmethod print-method SeqPattern [^SeqPattern p ^Writer writer]
  (.write writer (str "<SeqPattern: " p ">")))

;; -----------------------------------------------------------------------------
;; ### Rest Pattern
;; 
;; A rest pattern represents the case of matching [2 3] in [1 & [2 3]]
;;
;; It is an implementation detail of other patterns, like SeqPattern.

(deftype RestPattern [p _meta]
  clojure.lang.IObj
  (meta [_] _meta)
  (withMeta [_ new-meta]
    (RestPattern. p new-meta))
  Object
  (toString [_]
    p))

(defn ^RestPattern rest-pattern [p]
  (RestPattern. p nil))

(def rest-pattern? (partial instance? RestPattern))

(defmethod print-method RestPattern [^RestPattern p ^Writer writer]
  (.write writer (str "<RestPattern: " (.p p) ">")))

;; -----------------------------------------------------------------------------
;; # Map Pattern
;; 
;; Map patterns match maps, or any object that satisfies IMatchLookup.

(deftype MapPattern [m _meta]
  clojure.lang.IObj
  (meta [_] _meta)
  (withMeta [_ new-meta]
    (MapPattern. m new-meta))
  IPatternCompile
  (to-source* [this ocr]
    `(or (instance? clojure.lang.ILookup ~ocr) (satisfies? IMatchLookup ~ocr)))
  Object
  (toString [_]
    (str m " :only " (or (:only _meta) []))))

(defn ^MapPattern map-pattern
  ([] (MapPattern. {} nil))
  ([m] {:pre [(map? m)]}
     (MapPattern. m nil)))

(def map-pattern? (partial instance? MapPattern))

(defmethod print-method MapPattern [^MapPattern p ^Writer writer]
  (.write writer (str "<MapPattern: " p ">")))

;; ### MapCrashPattern
;;
;; MapCrashPatterns are an implementation detail of MapPatterns.
;;
;; They ensure a map has only the keys [:key1 :key2] in 
;; the pattern:
;;   ({:key1 1, :key2 2} :only [:key1 :key2])
;;

(deftype MapCrashPattern [only _meta]
  clojure.lang.IObj
  (meta [_] _meta)
  (withMeta [_ new-meta]
    (MapCrashPattern. only new-meta))
  IPatternCompile
  (to-source* [this ocr]
    (let [map-sym (-> ocr meta :map-sym)]
      `(= (.keySet ~(with-meta map-sym {:tag java.util.Map})) #{~@only})))
  Object
  (toString [_]
    "CRASH"))

(defn ^MapCrashPattern map-crash-pattern [only]
  (MapCrashPattern. only nil))

(defmethod print-method MapCrashPattern [^MapCrashPattern p ^Writer writer]
  (.write writer (str "<MapCrashPattern>")))

;; -----------------------------------------------------------------------------
<<<<<<< HEAD

(defprotocol IVectorPattern
  (split [this n]))

(deftype VectorPattern [v t size offset rest? _meta]
  clojure.lang.IObj
  (meta [_] _meta)
  (withMeta [_ new-meta]
    (VectorPattern. v t size offset rest? new-meta))
  IPatternCompile
  (to-source* [_ ocr]
    (if (and (not rest?) size (check-size? t))
      (test-with-size-inline t ocr size)
      (test-inline t ocr)))
  ITypedPattern
  (cast-expr [_ ocr]
    `(let [~(with-meta ocr (merge (meta ocr) {:tag (tag t)})) ~ocr]))
  Object
  (toString [_]
    (str v ":" t))
  IVectorPattern
  (split [this n]
    (let [lv (subvec v 0 n)
          rv (subvec v n)
          pl (VectorPattern. lv t n offset false _meta)
          pr (if (rest-pattern? (first rv))
               (let [^RestPattern p (first rv)] (.p p))
               (let [rest? (some rest-pattern? rv)
                     rvc (count rv)
                     size (if rest? (dec rvc) rvc)]
                (VectorPattern. rv t size n rest? _meta)))]
      [pl pr])))

(defn ^VectorPattern vector-pattern
  ([] (vector-pattern [] ::vector nil nil))
  ([v]
     (vector-pattern v ::vector nil nil))
  ([v t]
     (vector-pattern v t nil nil nil))
  ([v t offset]
     (vector-pattern v t offset nil))
  ([v t offset rest?] {:pre [(vector? v)]}
     (let [c (count v)
           size (if rest? (dec c) c)]
      (VectorPattern. v t size offset rest? nil))))

(def vector-pattern? (partial instance? VectorPattern))

(defmethod print-method VectorPattern [^VectorPattern p ^Writer writer]
  (.write writer (str "<VectorPattern: " p ">")))

;; -----------------------------------------------------------------------------
;; Or Patterns
=======
;; ## Or Patterns
;;
;; Or patterns provide logical disjunction between patterns.
>>>>>>> 5370423d

(deftype OrPattern [ps _meta]
  clojure.lang.IObj
  (meta [_] _meta)
  (withMeta [_ new-meta]
    (OrPattern. ps new-meta))
  Object
  (toString [this]
    (str ps)))

(defn ^OrPattern or-pattern [p]
  {:pre [(vector? p)]}
  (OrPattern. p nil))

(def or-pattern? (partial instance? OrPattern))

(defmethod print-method OrPattern [^OrPattern p ^Writer writer]
  (.write writer (str "<OrPattern: " (.ps p) ">")))

;; -----------------------------------------------------------------------------
;; Pseudo-patterns

(defmulti pseudo-pattern? type)

(defmethod pseudo-pattern? OrPattern
  [x] true)

(defmethod pseudo-pattern? :default
  [x] false)

;; -----------------------------------------------------------------------------
;; ## Guard Patterns
;;
;; Guard patterns are used to represent guards on patterns, for example
;;   `(1 :when even?)`
;;

(deftype GuardPattern [p gs _meta]
  clojure.lang.IObj
  (meta [_] _meta)
  (withMeta [_ new-meta]
    (GuardPattern. p gs new-meta))
  IPatternCompile
  (to-source* [this ocr]
    `(and ~@(map (fn [expr ocr]
                   (list expr ocr))
                 gs (repeat ocr))))
  Object
  (toString [this]
    (str p " :when " gs)))

(defn ^GuardPattern guard-pattern [p gs]
  {:pre [(set? gs)]}
  (GuardPattern. p gs nil))

(def guard-pattern? (partial instance? GuardPattern))

(defmethod print-method GuardPattern [^GuardPattern p ^Writer writer]
  (.write writer (str "<GuardPattern " (.p p) " :when " (.gs p) ">")))

;; -----------------------------------------------------------------------------
;; Crash Patterns

(defmulti crash-pattern? type)

(defmethod crash-pattern? MapCrashPattern
  [x] true)

(defmethod crash-pattern? :default
  [x] false)

;; -----------------------------------------------------------------------------
;; constructor?

(defn constructor? [p]
  (not (wildcard-pattern? p)))

;; =============================================================================
;; Pattern Comparison
;;   - used to determine the set of constructors presents in a column and the
;;     order which they should be considered

(defn pattern-equals [a b]
  (zero? (pattern-compare a b)))

(defmethod pattern-compare [Object WildcardPattern]
  [a b] 0)

(defmethod pattern-compare [LiteralPattern Object]
  [a b] -1)

(prefer-method pattern-compare [Object WildcardPattern] [LiteralPattern Object])

(defmethod pattern-compare [Object LiteralPattern]
  [a b] 1)

(defmethod pattern-compare [LiteralPattern LiteralPattern]
  [^LiteralPattern a ^LiteralPattern b]
  (let [la (.l a)
        lb (.l b)]
    (cond
     (= la lb) 0
     (symbol? la) 1
     (symbol? lb) -1
     :else (compare la lb))))

(defmethod pattern-compare [GuardPattern GuardPattern]
  [^GuardPattern a ^GuardPattern b] (if (= (.gs a) (.gs b)) 0 -1))

(defmethod pattern-compare [OrPattern OrPattern]
  [^OrPattern a ^OrPattern b] (let [as (.ps a)
                                    bs (.ps b)]
                                (if (and (= (count as) (count bs))
                                         (every? identity (map pattern-equals as bs)))
                                  0 -1)))

;; TODO: vector pattern compare - David

(defmethod pattern-compare :default
  [a b] (if (= (class a) (class b)) 0 -1))

;; =============================================================================
;; Pattern Rows

(defprotocol IPatternRow
  (action [this])
  (patterns [this])
  (update-pattern [this i p])
  (bindings [this])
  (all-wildcards? [this])
  (drop-nth-bind [this n bind-expr])) ;; TODO: needs better name - David

(declare leaf-bind-expr)

(deftype PatternRow [ps action bindings]
  IPatternRow
  (action [_] action)
  (patterns [_] ps)
  (update-pattern [_ i p]
    (PatternRow. (assoc ps i p) action bindings))
  (bindings [_] bindings)
  (all-wildcards? [this]
    (every? wildcard-pattern? ps))
  (drop-nth-bind [this n ocr]
    (let [p (ps n)
          bind-expr (leaf-bind-expr ocr)
          bindings (or bindings [])
          bindings (if-let [sym (-> p meta :as)]
                     (conj bindings [sym bind-expr])
                     bindings)
          bindings (if (named-wildcard-pattern? p)
                       (conj bindings [(.sym ^WildcardPattern p) bind-expr])
                       bindings)]
      (PatternRow. (drop-nth ps n) action
                   bindings)))
  IVecMod
  (drop-nth [_ n]
    (PatternRow. (drop-nth ps n) action bindings))
  (prepend [_ x]
    (PatternRow. (into [x] ps) action bindings))
  (swap [_ n]
    (PatternRow. (swap ps n) action bindings))
  clojure.lang.Indexed
  (nth [_ i]
    (nth ps i))
  (nth [_ i x]
    (nth ps i x))
  clojure.lang.ISeq
  (first [_] (first ps))
  (next [_]
    (if-let [nps (next ps)]
      (PatternRow. nps action bindings)
      (PatternRow. [] action bindings)))
  (more [_]
    (if (empty? ps)
      nil
      (let [nps (rest ps)]
        (PatternRow. nps action bindings))))
  (seq [this]
    this)
  (count [_]
    (count ps))
  clojure.lang.IFn
  (invoke [_ n]
    (nth ps n))
  clojure.lang.IPersistentCollection
  (cons [_ x]
    (PatternRow. (conj ps x) action bindings)))

(defn ^PatternRow pattern-row
  ([ps action] 
   {:pre [(vector? ps)]}
   (PatternRow. ps action nil))
  ([ps action bindings]
   {:pre [(vector? ps)]} ;; TODO: what can we expect bindings? (or (nil? bindings) (list? bindings))  ? - Ambrose
   (PatternRow. ps action bindings)))

;; =============================================================================
;; Compilation Nodes

;; -----------------------------------------------------------------------------
;; Leaf Node

(defrecord LeafNode [value bindings]
  INodeCompile
  (n-to-clj [this]
    (if (not (empty? bindings))
      (let [bindings (remove (fn [[sym _]] (= sym '_))
                             bindings)]
       `(let [~@(apply concat bindings)]
          ~value))
      value)))

(defn ^LeafNode leaf-node
  ([value] (LeafNode. value []))
  ([value bindings] (LeafNode. value bindings))) ;; TODO precondition on bindings? see above - Ambrose

(defmulti leaf-bind-expr (fn [ocr] (-> ocr meta :occurrence-type)))

(defmethod leaf-bind-expr :seq
  [ocr] (doall (concat (-> ocr meta :bind-expr) `(~ocr))))

(defmethod leaf-bind-expr ::vector
  [ocr] (doall (concat (-> ocr meta :bind-expr) `(~ocr))))

(defmethod leaf-bind-expr :map
  [ocr] (let [m (meta ocr)]
            `(val-at ~(:map-sym m) ~(:key m))))

(defmethod leaf-bind-expr :default
  [ocr] ocr)

;; -----------------------------------------------------------------------------
;; Fail Node

(defrecord FailNode []
  INodeCompile
  (n-to-clj [this]
    (if @*trace*
      `(throw (Exception. (str "No match found. " 
                               "Followed " @*rt-branches* " branches."
                               " Breadcrumbs: " @*rt-breadcrumbs*)))
      `(throw (Exception. (str "No match found."))))))

(defn ^FailNode fail-node []
  (FailNode.))

;; -----------------------------------------------------------------------------
;; Bind Node

(defrecord BindNode [bindings node]
  INodeCompile
  (n-to-clj [this]
    `(let [~@bindings]
       ~(n-to-clj node))))

(defn ^BindNode bind-node [bindings node]
  (BindNode. bindings node))

;; -----------------------------------------------------------------------------
;; Switch Node

(def ^{:dynamic true} *rt-branches*)
(def ^{:dynamic true} *rt-breadcrumbs*)
(declare to-source)

(defn rt-branches [test]
  (if @*trace*
   `(if ~test
      (do (swap! *rt-branches* clojure.core/inc)
          (swap! *rt-breadcrumbs* #(conj % '~test))
          true)
      false)
   test))

(defn dag-clause-to-clj [occurrence pattern action]
  (let [cast-expr (when (satisfies? ITypedPattern pattern)
                    (cast-expr pattern occurrence))]
    [(rt-branches
      (if (extends? IPatternCompile (class pattern))
        (to-source* pattern occurrence) 
        (to-source pattern occurrence)))
     (let [source (n-to-clj action)]
       (if cast-expr
         (doall (concat cast-expr (list source)))
         source))]))

(defrecord SwitchNode [occurrence cases default]
  INodeCompile
  (n-to-clj [this]
    (let [clauses (doall (mapcat (partial apply dag-clause-to-clj occurrence) cases))
          bind-expr (-> occurrence meta :bind-expr)
          cond-expr (doall (concat `(cond ~@clauses)
                                   `(:else ~(n-to-clj default))))]
      (if bind-expr
        (doall (concat bind-expr (list cond-expr)))
        cond-expr))))

(defn ^SwitchNode switch-node
  ([occurrence cases default]
   {:pre [(sequential? cases)]}
   (SwitchNode. occurrence cases default)))

;; =============================================================================
;; Pattern Matrix

(defn seq-occurrence? [ocr]
  (= (-> ocr meta :occurrence-type) :seq))

(defn map-occurrence? [ocr]
  (= (-> ocr meta :occurrence-type) :map))

(defprotocol IPatternMatrix
  (width [this])
  (height [this])
  (dim [this])
  (specialize [this c])
  (compile [this])
  (pattern-at [this i j])
  (column [this i])
  (row [this j])
  (rows [this])
  (insert-row [this i row])
  (insert-rows [this i rows])
  (necessary-column [this])
  (useful-matrix [this])
  (select [this])
  (occurrences [this])
  (action-for-row [this j]))

(defprotocol ISpecializeMatrix
  (specialize-matrix [this matrix]))

(declare empty-matrix?)
(declare useful-p?)
(declare useful?)

(deftype PatternMatrix [rows ocrs _meta]
  clojure.lang.IObj
  (meta [_] _meta)
  (withMeta [_ new-meta]
    (PatternMatrix. rows ocrs new-meta))
  IPatternMatrix
  (width [_] (if (not (empty? rows))
               (count (rows 0))
               0))

  (height [_] (count rows))

  (dim [this] [(width this) (height this)])

  (specialize [this p]
    (specialize-matrix p this))

  (column [_ i] (vec (map #(nth % i) rows)))

  (compile [this]
    (swap! *count* inc)
    (letfn [(column-constructors [this i]
              (->> (column this i)
                   (filter (comp not wildcard-pattern?))
                   (apply sorted-set-by (fn [a b] (pattern-compare a b)))))
            (pseudo-patterns [this i]
              (->> (column this i)
                   (filter pseudo-pattern?)))
            (empty-row? [row]
              (let [ps (patterns row)] ;; TODO: cleanup
                (and (not (nil? ps))
                     (empty? ps))))
            (has-ocr-expr? [ocrs]
              (some (fn [ocr]
                      (-> ocr meta :ocr-expr))
                    ocrs))
            (coerce? [matrix]
              (-> matrix meta :coerce-bind))]
      (cond
       (empty? rows) (do (warn "Non-exhaustive pattern matrix, consider adding :else clause")
                         (trace-dag "No rows left, add fail-node")
                         (fail-node))
       (empty-row? (first rows)) (let [f (first rows)
                                       a (action f)
                                       b (bindings f)
                                       _ (trace-dag "Empty row, add leaf-node."
                                                    "Action:" a
                                                    "Bindings:" b)]
                                   (leaf-node a b))
       (all-wildcards? (first rows)) (let [^PatternRow f (first rows)
                                           ps (.ps f)
                                           wc-syms (map #(.sym ^WildcardPattern %) ps)
                                           wc-bindings (map vector wc-syms
                                                            (map leaf-bind-expr ocrs))
                                           a (action f)
                                           b (concat (bindings f)
                                                     wc-bindings)
                                           _ (trace-dag "First row all wildcards, add leaf-node.")]
                                       (leaf-node a b))
       :else (let [col (necessary-column this)
                   _ (trace-dag "Pick column" col "as necessary column.")]
               (if (= col 0)
                 (let [this (reduce specialize this (pseudo-patterns this col))
                       constrs (column-constructors this col)
                       _ (trace-dag "Column" col ":" constrs)
                       clauses (into [] (map (fn [c]
                                               (let [s (-> this 
                                                           (specialize c) 
                                                           compile)]
                                                 [c s]))
                                             constrs))
                       default (let [m (specialize this (wildcard-pattern))]
                                 (if-not (empty-matrix? m)
                                   (do (trace-dag "Add specialized matrix on row of wildcards as default matrix for next node")
                                       (compile m))
                                   (do (warn (str "Non-exhaustive pattern matrix, " 
                                                  "consider adding :else clause"))
                                       (trace-dag "Add fail-node as default matrix for next node (specialized matrix empty)")
                                       (fail-node))))]
                   (if (some (fn [ocr] (-> ocr meta :ocr-expr)) ocrs)
                     (let [b (mapcat (fn [ocr]
                                       (let [bind-expr (get (meta ocr) :ocr-expr ::not-found)]
                                         (if (not= bind-expr ::not-found)
                                           [ocr bind-expr]
                                           [ocr ocr])))
                                     ocrs)
                           o (ocrs col)
                           n (switch-node o clauses default)
                           _ (trace-dag "Add bind-node on occurance " o ", bindings" b)]
                       (bind-node b n))
                     (let [o (ocrs col)
                           _ (trace-dag "Add switch-node on occurance " o)]
                       (switch-node o clauses default))))
                 (do (trace-dag "Swap column " col)
                     (compile (swap this col))))))))

  (pattern-at [_ i j] ((rows j) i))

  (row [_ j] (nth rows j))

  (necessary-column [this]
    (letfn [(score-column [i col]
              (cond
               (some #{::crash} col) [i -1]
               :else [i (reduce (fn [score useful]
                                  (if useful
                                    (clojure.core/inc score)
                                    score))
                                0 col)]))]
      (first
       (->> (apply map vector (useful-matrix this))
            (map-indexed score-column)
            (reduce (fn [[col score :as curr]
                         [ocol oscore :as cand]]
                      (if (> oscore score) cand curr))
                    [0 -2]))))) ;; NOTE: -2 because -1 is for crash columns - David

  (useful-matrix [this]
    (vec (->> (for [j (range (height this))
                    i (range (width this))]
                (useful-p? this i j))
              (partition (width this))
              (map vec))))

  (select [this]
    (swap this (necessary-column this)))

  (rows [_] rows)

  (insert-row [_ i row]
    (PatternMatrix. (into (conj (subvec rows 0 i) row) (subvec rows i))
                    ocrs
                    _meta))

  (insert-rows [_ i rows]
    (PatternMatrix. (into (into (subvec rows 0 i) rows) (subvec rows i))
                    ocrs
                    _meta))

  (occurrences [_] ocrs)

  (action-for-row [_ j]
    (action (rows j)))

  IVecMod
  (drop-nth [_ i]
    (PatternMatrix. (vec (map #(drop-nth % i) rows)) ocrs _meta))

  (swap [_ idx]
    (PatternMatrix. (vec (map #(swap % idx) rows))
                    (swap ocrs idx)
                    _meta)))

(defn ^PatternMatrix pattern-matrix [rows ocrs]
  {:pre [(vector rows) 
         (vector ocrs)]}
  (PatternMatrix. rows ocrs nil))

(defn empty-matrix? [pm]
  (= (dim pm) [0 0]))

(defn useful-p? [pm i j]
  (let [p (pattern-at pm i j)]
   (cond
    (crash-pattern? p) ::crash
    (constructor? p) (every? #(not (wildcard-pattern? %))
                             (take j (column pm i)))
    ;;(wildcard-pattern? p) (not (useful? (drop-nth pm i) j))
    ;;IMPORTANT NOTE: this calculation is very very slow,
    ;;we should look at this more closely - David
    :else false)))

(defn useful? [pm j]
  (some #(useful-p? pm % j)
        (range (count (row pm j)))))

;; =============================================================================
;; Default Matrix Specialization

(extend-type Object
  ISpecializeMatrix
  (specialize-matrix [this matrix]
    (let [rows (rows matrix)
          ocrs (occurrences matrix)
          focr (first ocrs)
          nrows (->> rows
                     (filter #(pattern-equals this (first %)))
                     (map #(drop-nth-bind % 0 focr))
                     vec)
          nocrs (drop-nth ocrs 0)
          _ (trace-dag "Perform default matrix specialization on ocr" focr
                       ", new num ocrs: " 
                       (count ocrs) "->" (count nocrs))]
      (pattern-matrix nrows nocrs))))

;; =============================================================================
;; Seq Pattern Matrix Specialization

;; NOTE: we can handle degenerate (& rest) pattern in the emit-pattern logic - David

(extend-type SeqPattern
  ISpecializeMatrix
  (specialize-matrix [this matrix]
    (let [rows (rows matrix)
          ocrs (occurrences matrix)
          focr (first ocrs)
          srows (filter #(pattern-equals this (first %)) rows)
          nrows (->> srows
                     (map (fn [row]
                            (let [p (first row)
                                  [h t] (if (seq-pattern? p)
                                          (let [^SeqPattern p p
                                                [h & t] (.s p)
                                                t (cond
                                                   (empty? t) (literal-pattern ())
                                                   (rest-pattern? (first t)) (.p ^RestPattern (first t))
                                                   :else (seq-pattern t))]
                                            [h t])
                                          [(wildcard-pattern) (wildcard-pattern)])]
                              (reduce prepend (drop-nth-bind row 0 focr)
                                      [t h]))))
                     vec)
          nocrs (let [seq-ocr focr
                      seq-sym (or (-> seq-ocr meta :seq-sym) seq-ocr)
                      sym-meta {:occurrence-type :seq
                                :seq-sym seq-ocr}
                      hsym (gensym (str (name seq-sym) "_head__"))
                      hsym (with-meta hsym
                             (assoc sym-meta :bind-expr `(let [~hsym (first ~seq-ocr)])))
                      tsym (gensym (str (name seq-sym) "_tail__"))
                      tsym (with-meta tsym
                             (assoc sym-meta :bind-expr `(let [~tsym (rest ~seq-ocr)])))]
                  (into [hsym tsym] (drop-nth ocrs 0)))
          _ (trace-dag "SeqPattern specialization on ocr " focr
                       ", new num ocrs" 
                       (count ocrs) "->" (count nocrs))]
      (pattern-matrix nrows nocrs))))

;; =============================================================================
;; Map Pattern Matrix Specialization

(extend-type MapPattern
  ISpecializeMatrix
  (specialize-matrix [this matrix]
    (let [rows (rows matrix)
          ocrs (occurrences matrix)
          focr (first ocrs)
          srows (filter #(pattern-equals this (first %)) rows)
          all-keys (->> srows
                        (remove (comp wildcard-pattern? first))
                        (map (fn [row]
                               (let [^MapPattern p (first row)]
                                 [(set (keys (.m p)))
                                  (set (-> p meta :only))])))
                        (reduce concat)
                        (reduce set/union #{})
                        sort) ;; NOTE: this assumes keys are of a homogenous type, can't sort #{1 :a} - David
          wcs (repeatedly wildcard-pattern)
          wc-map (zipmap all-keys wcs)
          nrows (->> srows
                     (map (fn [row]
                            (let [p (first row)
                                  ocr-map (if (map-pattern? p)
                                            (let [^MapPattern p p
                                                  m (.m p)
                                                  [crash-map wc-map] (if-let [only (-> p meta :only)]
                                                                       [(zipmap all-keys
                                                                                (repeat (map-crash-pattern only)))
                                                                        (zipmap only wcs)]
                                                                       [{} wc-map])]
                                              (merge crash-map wc-map m))
                                            wc-map)]
                              (reduce prepend (drop-nth-bind row 0 focr)
                                      (reverse (map second (sort ocr-map)))))))
                     vec)
          nocrs (let [map-ocr focr
                      ocr-sym (fn ocr-sym [k]
                                (let [ocr (gensym (str (name map-ocr) "_" (name k) "__"))]
                                  (with-meta ocr
                                    {:occurrence-type :map
                                     :key k
                                     :map-sym map-ocr
                                     :bind-expr `(let [~ocr (val-at ~map-ocr ~k)])})))]
                  (into (into [] (map ocr-sym all-keys))
                        (drop-nth ocrs 0)))
          _ (trace-dag "MapPattern specialization")]
      (pattern-matrix nrows nocrs))))


(extend-type MapCrashPattern
  ISpecializeMatrix
  (specialize-matrix [this matrix]
    (let [rows (rows matrix)
          ocrs (occurrences matrix)
          nrows (->> rows
                     (filter #(pattern-equals this (first %)))
                     (map #(drop-nth % 0))
                     vec)
          _ (trace-dag "MapCrashPattern specialization")]
      (if (empty? nrows)
        (pattern-matrix [] [])
        (let [row (first nrows)]
         (pattern-matrix [(pattern-row [] (action row) (bindings row))] []))))))

;; =============================================================================
;; Vector Pattern Specialization

(extend-type VectorPattern
  ISpecializeMatrix
  (specialize-matrix [this matrix]
    (let [rows (rows matrix)
          ocrs (occurrences matrix)
          focr (first ocrs)
          srows (filter #(pattern-equals this (first %)) rows)
          ^VectorPattern fp (ffirst srows)
          [rest? min-size] (->> srows
                                (reduce (fn [[rest? min-size] [p & ps]]
                                          (if (vector-pattern? p)
                                            [(or rest? (.rest? ^VectorPattern p))
                                             (min min-size (.size ^VectorPattern p))]
                                            [rest? min-size]))
                                        [false (.size ^VectorPattern fp)]))
          [nrows nocrs] (if rest?
                          [(->> srows
                                (map (fn [row]
                                       (let [p (first row)
                                             ps (cond
                                                 (vector-pattern? p) (split p min-size)
                                                 :else [(wildcard-pattern) (wildcard-pattern)])]
                                         (reduce prepend (drop-nth row 0) (reverse ps)))))
                                vec)
                           (let [vec-ocr focr
                                 t (.t this)
                                 ocr-meta {:occurrence-type t
                                           :vec-sym vec-ocr}
                                 vl-ocr (gensym (str (name vec-ocr) "_left__"))
                                 vl-ocr (with-meta vl-ocr
                                          (assoc ocr-meta :bind-expr `(let [~vl-ocr ~(subvec-inline t (with-tag t vec-ocr) 0 min-size )])))
                                 vr-ocr (gensym (str (name vec-ocr) "_right__"))
                                 vr-ocr (with-meta vr-ocr
                                          (assoc ocr-meta :bind-expr `(let [~vr-ocr ~(subvec-inline t (with-tag t vec-ocr) min-size)])))]
                             (into [vl-ocr vr-ocr] (drop-nth ocrs 0)))]
                          [(->> srows
                                (map (fn [row]
                                       (let [p (first row)
                                             ps (if (vector-pattern? p)
                                                  (reverse (.v ^VectorPattern p))
                                                  (repeatedly min-size wildcard-pattern))]
                                         (reduce prepend (drop-nth row 0) ps))))
                                vec)
                           (let [vec-ocr focr
                                 ocr-sym (fn [i]
                                           (let [ocr (gensym (str (name vec-ocr) "_" i "__"))
                                                 t (.t this)]
                                             (with-meta ocr
                                               {:occurrence-type t
                                                :vec-sym vec-ocr
                                                :index i
                                                :bind-expr `(let [~ocr ~(if-let [offset (.offset this)]
                                                                          (nth-offset-inline t (with-tag t vec-ocr) i offset)
                                                                          (nth-inline t (with-tag t vec-ocr) i))])})))]
                             (into (into [] (map ocr-sym (range min-size)))
                                   (drop-nth ocrs 0)))])
          matrix (pattern-matrix nrows nocrs)]
      (if (coerce? (.t this))
        (with-meta matrix
          {:coerce-bind [focr `(mvector-coerce ~focr)]})
        matrix))))

;; ==============================================================================
;; Or Pattern Specialization

(extend-type OrPattern
  ISpecializeMatrix
  (specialize-matrix [this matrix]
    (let [ps (.ps this)
          nrows (->> (rows matrix)
                     (map (fn [row]
                            (let [p (first row)]
                              (if (and (pattern-equals this p)
                                       (not (wildcard-pattern? p)))
                                (map (fn [p]
                                       (update-pattern row 0 p)) ps)
                                [row]))))
                     (apply concat)
                     vec)
          _ (trace-dag "OrPattern specialization")]
      (pattern-matrix nrows (occurrences matrix)))))

;; =============================================================================
;; Guard Pattern Specialization

(extend-type GuardPattern
  ISpecializeMatrix
  (specialize-matrix [this matrix]
    (let [nrows (->> (rows matrix)
                     (filter #(pattern-equals this (first %)))
                     (map (fn [row]
                            (let [p (first row)]
                              (if (guard-pattern? p)
                                (let [^GuardPattern p p]
                                  (update-pattern row 0 (.p p)))
                                row))))
                     vec)
          _ (trace-dag "GuardPattern specialization")]
      (pattern-matrix nrows (occurrences matrix)))))

;; =============================================================================
;; Interface

(defmulti to-source (fn [pattern ocr] (type pattern)))

(defmulti emit-pattern class)

;; ============================================================================
;; emit-pattern Methods

(defn emit-patterns
  ([ps] (emit-patterns ps []))
  ([ps v]
     (if (nil? ps)
       v
       (let [p (first ps)]
         (cond
          (= p '&) (let [p (second ps)]
                     (recur (nnext ps) (conj v (rest-pattern (emit-pattern p)))))
          :else (recur (next ps) (conj v (emit-pattern (first ps)))))))))

(defmethod emit-pattern clojure.lang.IPersistentVector
  [pat]
  (if (empty? pat)
    (literal-pattern ())
    (seq-pattern (emit-patterns pat))))

(defmethod emit-pattern clojure.lang.IPersistentMap
  [pat]
  (map-pattern
    (->> pat
      (map (fn [[k v]]
             [k (emit-pattern v)]))
      (remove nil?)
      (into {}))))

(defmethod emit-pattern clojure.lang.Symbol
  [pat]
  (if (get *locals* pat)
    (literal-pattern (with-meta pat (assoc (meta pat) :local true)))
    (wildcard-pattern pat)))

(defmethod emit-pattern :default
  [pat]
  (literal-pattern pat))

(declare emit-pattern-for-syntax)
(declare or-pattern)
(declare as-pattern)
(declare guard-pattern)
(declare vector-pattern)

(defmethod emit-pattern clojure.lang.ISeq
  [pat] (if (and (= (count pat) 2)
                 (= (first pat) 'quote)
                 (symbol? (second pat)))
          (literal-pattern (second pat))
          (emit-pattern-for-syntax pat)))

(defmulti emit-pattern-for-syntax (fn [syn] (second syn)))

(defmethod emit-pattern-for-syntax '|
  [pat] (or-pattern
         (->> pat
              (remove '#{|})
              (map emit-pattern)
              (into []))))

(defmethod emit-pattern-for-syntax :as
  [[p _ sym]] (with-meta (emit-pattern p) {:as sym}))

(defmethod emit-pattern-for-syntax :when
  [[p _ gs]] (let [gs (if (not (vector? gs)) [gs] gs)]
              (guard-pattern (emit-pattern p) (set gs))))

(defmethod emit-pattern-for-syntax ::vector
  [[p t offset-key offset]] (let [ps (emit-patterns p)]
                              (vector-pattern ps t offset (some rest-pattern? ps))))

(defmethod emit-pattern-for-syntax :only
  [[p _ only]] (with-meta (emit-pattern p) {:only only}))

(defmethod emit-pattern-for-syntax :default
  [[_ s :as l]]
  (throw (AssertionError.
          (str "Invalid list syntax " s " in " l ". "
               "Valid syntax: "
               (vec (remove #(= % :default)
                            (keys (.getMethodTable ^clojure.lang.MultiFn emit-pattern-for-syntax))))))))

(defn emit-clause [[pat action]]
  (let [p (into [] (map emit-pattern pat))]
    (pattern-row p action)))

;; This could be scattered around in other functions to be more efficient
;; Turn off *syntax-check* to disable
(defn- check-matrix-args [vars clauses]
  (cond
   (symbol? vars) (throw (AssertionError.
                          (str "Occurances must be in a vector."
                               " Try changing " vars " to [" vars "]")))
   (not (vector? vars)) (throw (AssertionError.
                                (str "Occurances must be in a vector. "
                                     vars " is not a vector"))))

  (letfn [(check-pattern [pat nvars rownum]
            (cond 
             (not (vector? pat)) (throw (AssertionError. 
                                         (str "Pattern row " rownum
                                              ": Pattern rows must be wrapped in []."
                                              " Try changing " pat " to [" pat "]." 
                                              (when (list? pat)
                                                (str " Note: pattern rows are not patterns."
                                                     " They cannot be wrapped in a :when guard, for example")))))
             (not= (count pat) nvars)
             (throw (AssertionError.
                     (str "Pattern row " rownum
                          ": Pattern row has differing number of patterns. "
                          pat " has " (count pat) " pattern/s, expecting "
                          nvars " for occurances " vars)))))]

    (let [nvars (count vars)
          cls (partition 2 clauses)]
      (doseq [[[pat _] rownum] (map vector (butlast cls) (rest (range)))]
        (cond
         (= :else pat) (throw (AssertionError.
                               (str "Pattern row " rownum
                                    ": :else form only allowed on final pattern row")))
         :else (check-pattern pat nvars rownum)))
      (when-let [[pat _] (last cls)]
        (when-not (= :else pat)
          (check-pattern pat nvars (count cls))))))

  (when (odd? (count clauses)) 
    (throw (AssertionError. (str "Uneven number of Pattern Rows. The last form `"
                                 (last clauses) "` seems out of place.")))))


(defn emit-matrix [vars clauses]
  (when *syntax-check* (check-matrix-args vars clauses))
  (let [cs (partition 2 clauses)
        cs (let [[p a] (last cs)]
             (if (= :else p)
               (do (trace-matrix "Convert :else clause to row of wildcards")
                   (conj (vec (butlast cs)) [(->> vars (map (fn [_] '_)) vec) a]))
               cs))
        clause-sources (into [] (map emit-clause cs))
        vars (vec (map (fn [var]
                         (if (not (symbol? var))
                           (let [nsym (gensym "ocr-")
                                 _ (trace-dag "Bind ocr" var "to" nsym)]
                             (with-meta nsym {:ocr-expr var}))
                           var))
                     vars))]
    (pattern-matrix clause-sources vars)))

(defn add-prefix [form]
  (if @*trace*
   `(binding [*rt-branches* (atom 0)
              *rt-breadcrumbs* (atom [])]
      ~form)
   form))

(defn executable-form [node]
  (-> (n-to-clj node)
      add-prefix))

(defn clj-form [vars clauses]
  (-> (emit-matrix vars clauses)
      compile
      executable-form))

;; ============================================================================
;; Match macros

(defmacro defmatch [name vars & clauses]
  `(defn ~name ~vars 
     ~(clj-form vars clauses)))

(defmacro match-1 [vars & clauses]
  "Pattern match a single value."
  (binding [*line* (-> &form meta :line)
            *locals* (dissoc &env '_)
            *warned* (atom false)]
    (let [[vars clauses] [[vars] (mapcat (fn [[row action]]
                                           (if (not= row :else)
                                             [[row] action]
                                             [row action]))
                                         (partition 2 clauses))]]
      `~(clj-form vars clauses))))

(defmacro match [vars & clauses]
  "Pattern match multiple values."
  (binding [*line* (-> &form meta :line)
            *locals* (dissoc &env '_)
            *warned* (atom false)]
    (let [src (clj-form vars clauses)]
      `~src)))<|MERGE_RESOLUTION|>--- conflicted
+++ resolved
@@ -3,10 +3,6 @@
   (:require [clojure.set :as set])
   (:import [java.io Writer]))
 
-<<<<<<< HEAD
-;; =============================================================================
-;; Debugging tools
-=======
 ;; # Introduction
 ;;
 ;; This namespace contains an implementation of closed pattern matching. It uses
@@ -46,7 +42,6 @@
 ;;
 ;; These debugging aids are most useful in steps 2 and 3 of compilation.
 ;;
->>>>>>> 5370423d
 
 (set! *warn-on-reflection* true)
 
@@ -81,13 +76,8 @@
     (apply println "TRACE: DAG:" p)
     (flush)))
 
-<<<<<<< HEAD
 ;; =============================================================================
 ;; Protocols
-=======
-;; ==================================
-;; # Protocols
->>>>>>> 5370423d
 
 (defprotocol IMatchLookup
   (val-at* [this k not-found]))
@@ -392,7 +382,6 @@
   (.write writer (str "<MapCrashPattern>")))
 
 ;; -----------------------------------------------------------------------------
-<<<<<<< HEAD
 
 (defprotocol IVectorPattern
   (split [this n]))
@@ -446,11 +435,6 @@
 
 ;; -----------------------------------------------------------------------------
 ;; Or Patterns
-=======
-;; ## Or Patterns
-;;
-;; Or patterns provide logical disjunction between patterns.
->>>>>>> 5370423d
 
 (deftype OrPattern [ps _meta]
   clojure.lang.IObj
