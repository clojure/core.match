--- conflicted
+++ resolved
@@ -561,28 +561,6 @@
                                                   (concat (bindings f)
                                                           wc-bindings)))
        :else (let [col (necessary-column this)]
-<<<<<<< HEAD
-                (if (= col 0)
-                  (let [this (reduce specialize this (pseudo-patterns this col))
-                        constrs (column-constructors this col)
-                        clauses (map (fn [c]
-                                       (let [s (-> this 
-                                                 (specialize c) 
-                                                 compile)]
-                                         [c s]))
-                                     constrs)
-                        default (let [m (specialize this (wildcard-pattern))]
-                                  (if-not (empty-matrix? m)
-                                    (compile m)
-                                    (do (warn (str "Non-exhaustive pattern matrix, " 
-                                                   "consider adding :else clause"))
-                                        (fail-node))))]
-                    (switch-node
-                     (ocrs col)
-                     clauses
-                     default))
-                  (compile (swap this col)))))))
-=======
                (if (= col 0)
                  (let [this (reduce specialize this (pseudo-patterns this col))
                        constrs (column-constructors this col)
@@ -595,7 +573,7 @@
                        default (let [m (specialize this (wildcard-pattern))]
                                  (if-not (empty-matrix? m)
                                    (compile m)
-                                   (do (warn (str "WARNING: Non-exhaustive pattern matrix, " 
+                                   (do (warn (str "Non-exhaustive pattern matrix, " 
                                                   "consider adding :else clause"))
                                        (fail-node))))]
                    (if (some (fn [ocr] (-> ocr meta :ocr-expr)) ocrs)
@@ -607,7 +585,6 @@
                                 (switch-node (ocrs col) clauses default))
                      (switch-node (ocrs col) clauses default)))
                  (compile (swap this col)))))))
->>>>>>> a193e602
 
   (pattern-at [_ i j] ((rows j) i))
 
@@ -990,20 +967,14 @@
        ~clj-form)))
 
 (defmacro match [vars & clauses]
-<<<<<<< HEAD
   (binding [*line* (-> &form meta :line)]
-    `~(-> (emit-matrix vars clauses)
-        compile
-        n-to-clj)))
-=======
-  (let [[vars clauses] (if (not (vector? vars))
-                         [[vars] (mapcat (fn [[row action]]
-                                           (if (not= row :else)
-                                             [[row] action]
-                                             [row action]))
-                                         (partition 2 clauses))]
-                         [vars clauses])]
-   `~(-> (emit-matrix vars clauses)
-         compile
-         n-to-clj)))
->>>>>>> a193e602
+    (let [[vars clauses] (if (not (vector? vars))
+                           [[vars] (mapcat (fn [[row action]]
+                                             (if (not= row :else)
+                                               [[row] action]
+                                               [row action]))
+                                           (partition 2 clauses))]
+                           [vars clauses])]
+      `~(-> (emit-matrix vars clauses)
+          compile
+          n-to-clj))))