--- conflicted
+++ resolved
@@ -1,8 +1,4 @@
-<<<<<<< HEAD
 (defproject org.clojure/core.match "0.3.0-SNAPSHOT"
-=======
-(defproject org.clojure/core.match "0.2.2"
->>>>>>> ef5ab704
   :description "Optimized pattern matching and predicate dispatch for Clojure"
 
   :jvm-opts ^:replace ["-Xmx512m" "-server"]
